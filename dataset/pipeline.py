""" Contains pipeline class """
from copy import deepcopy
import traceback
import concurrent.futures as cf
import threading
import asyncio
import logging
import queue as q
import numpy as np
try:
    import tensorflow as tf
except ImportError:
    pass

from .batch_base import BaseBatch
from .base import Baseset
from .exceptions import SkipBatchException
from .decorators import ModelDirectory
from .named_expr import NamedExpression, V, eval_expr


JOIN_ID = '#_join'
MERGE_ID = '#_merge'
REBATCH_ID = '#_rebatch'
PIPELINE_ID = '#_pipeline'
IMPORT_MODEL_ID = '#_import_model'
TRAIN_MODEL_ID = '#_train_model'
PREDICT_MODEL_ID = '#_predict_model'
INC_VARIABLE_ID = '#_inc_variable'
UPDATE_VARIABLE_ID = '#_update_variable'
CALL_ID = '#_call'
PRINT_ID = '#_print'

_ACTIONS = {
    IMPORT_MODEL_ID: '_exec_import_model',
    TRAIN_MODEL_ID: '_exec_train_model',
    PREDICT_MODEL_ID: '_exec_predict_model',
    INC_VARIABLE_ID: '_exec_inc_variable',
    UPDATE_VARIABLE_ID: '_exec_update_variable',
    CALL_ID: '_exec_call',
    PRINT_ID: '_exec_print',
}


def mult_option(a, b):
    """ Multiply even if any arg is None """
    return a * b if a is not None and b is not None else a if a is not None else b


def hashable(x):
    """ Check if x is hashable """
    try:
        hash(x)
    except TypeError:
        return False
    return True



class Pipeline:
    """ Pipeline """
    def __init__(self, dataset=None, config=None, pipeline=None, proba=None, repeat=None):
        self._variables = {}
        self._variables_lock = threading.Lock()
        self._models_lock = threading.Lock()

        if pipeline is None:
            self.dataset = dataset
            self.config = deepcopy(config) if config is not None else {}
            self._action_list = []
            self.delete_all_variables()
            self._lazy_run = None
            self.models = dict()
        else:
            self.dataset = pipeline.dataset
            self.config = None if pipeline.config is None else deepcopy(pipeline.config)
            self._action_list = pipeline._action_list[:]  # pylint: disable=protected-access
            self.init_variables(pipeline._variables)  # pylint: disable=protected-access
            if self.num_actions == 1:
                if proba is not None:
                    if self.get_last_action_repeat() is None:
                        self._action_list[-1]['proba'] = mult_option(proba, self.get_last_action_proba())
                elif repeat is not None:
                    if self.get_last_action_proba() is None:
                        self._action_list[-1]['repeat'] = mult_option(repeat, self.get_last_action_repeat())
            self._lazy_run = pipeline._lazy_run          # pylint: disable=protected-access
            self.models = {**pipeline.models}

        self._tf_session = None

        self._stop_flag = False
        self._executor = None
        self._service_executor = None
        self._prefetch_count = None
        self._prefetch_queue = None
        self._batch_queue = None
        self._batch_generator = None
        self._rest_batch = None

        self.reset_iter()


    def __enter__(self):
        """ Create a context and return an empty pipeline non-bound to any dataset """
        return type(self)()

    def __exit__(self, exc_type, exc_value, trback):
        pass

    @classmethod
    def from_pipeline(cls, pipeline, proba=None, repeat=None):
        """ Create a pipeline from another pipeline """
        if proba is None:
            if repeat is None:
                new_p = cls(pipeline=pipeline)
            else:
                if pipeline.num_actions == 1 and pipeline.get_last_action_proba() is None:
                    new_p = cls(pipeline=pipeline, repeat=repeat)
                else:
                    new_p = cls()
                    new_p.append_pipeline(pipeline, repeat=repeat)
        else:
            if pipeline.num_actions == 1 and pipeline.get_last_action_repeat() is None:
                new_p = cls(pipeline=pipeline, proba=proba)
            else:
                new_p = cls()
                new_p.append_pipeline(pipeline, proba=proba)
        return new_p

    @classmethod
    def concat(cls, pipe1, pipe2):
        """ Create a new pipeline concatenating two given pipelines """
        # pylint: disable=protected-access
        if pipe1.dataset != pipe2.dataset and pipe1.dataset is not None and pipe2.dataset is not None:
            raise ValueError("Cannot add pipelines with different datasets")

        new_p1 = cls.from_pipeline(pipe1)
<<<<<<< HEAD
        #new_p2 = cls.from_pipeline(pipe2)
        new_p1._action_list += pipe2._action_list[:]
        new_p1._variables = {**pipe1._variables, **pipe2._variables}
        new_p1.dataset = pipe1.dataset or pipe2.dataset
=======
        new_p1._action_list += pipe2._action_list[:]
        new_p1._variables.update(**pipe2._variables)
        new_p1.models.update(pipe2.models)
        new_p1.dataset = new_p1.dataset or pipe2.dataset
>>>>>>> 2fe7a43c
        return new_p1

    def get_last_action_proba(self):
        """ Return a probability of the last action """
        return self._action_list[-1]['proba']

    def get_last_action_repeat(self):
        """ Return a repeat count of the last action """
        return self._action_list[-1]['repeat']

    def __add__(self, other):
        if not isinstance(other, Pipeline):
            raise TypeError("Both operands should be Pipelines")
        return self.concat(self, other)

    def __matmul__(self, other):
        if self.num_actions == 0:
            raise ValueError("Cannot add probability to an empty pipeline")
        if not isinstance(other, float) and other not in [0, 1]:
            raise TypeError("Probability should be float or 0 or 1")
        other = float(other) if int(other) != 1 else None
        return self.from_pipeline(self, proba=other)

    def __mul__(self, other):
        if other < 0:
            raise ValueError("Repeat count cannot be negative. Use as pipeline * positive_number")
        elif isinstance(other, float):
            raise ValueError("Repeat count cannot be float. Use as pipeline * integer")
        elif isinstance(other, int):
            new_p = self.from_pipeline(self, repeat=other)
        return new_p

    def __lshift__(self, other):
        if not isinstance(other, Baseset):
            raise TypeError("Pipelines might take only Datasets. Use as pipeline << dataset")
        new_p = self.from_pipeline(self)
        new_p.dataset = other
        return new_p

    @staticmethod
    def _is_batch_method(name, cls=None):
        cls = BaseBatch if cls is None else cls
        if hasattr(cls, name) and callable(getattr(cls, name)):
            return True
        return any(Pipeline._is_batch_method(name, subcls) for subcls in cls.__subclasses__())

    def __getattr__(self, name):
        """ Check if an unknown attr is an action from some batch class """
        if self._is_batch_method(name):
            self._action_list.append({'name': name})
            return self.append_action
        else:
            raise AttributeError("%s not found in class %s" % (name, self.__class__.__name__))

    @property
    def num_actions(self):
        """ Return index length """
        return len(self._action_list)

    def append_action(self, *args, **kwargs):
        """ Add new action to the log of future actions """
        self._action_list[-1].update({'args': args, 'kwargs': kwargs, 'proba': None, 'repeat': None})
        new_p = self.from_pipeline(self)
        self._action_list = self._action_list[:-1]
        return new_p

    def append_pipeline(self, pipeline, proba=None, repeat=None):
        """ Add a nested pipeline to the log of future actions """
        self._action_list.append({'name': PIPELINE_ID, 'pipeline': pipeline,
                                  'proba': proba, 'repeat': repeat})

    def __getstate__(self):
        return {'dataset': self.dataset, 'action_list': self._action_list, 'variables': self._variables}

    def __setstate__(self, state):
        self.dataset = state['dataset']
        self._action_list = state['action_list']
        self._variables = state['variables']

    @property
    def index(self):
        """ Return index of the source dataset """
        return self.dataset.index

    @property
    def indices(self):
        """ Return the sequence of indices of the source dataset """
        return self.index.indices

    def __len__(self):
        """ Return index length """
        return len(self.index)

    def set_config(self, config, clear=False):
        """ Update pipeline's config

        Parameters
        ----------
        config: dict
            configuration parameters
        clear : bool
            whether to clear the current config
        """
        if clear:
            self.config = {}
        self.config.update(config)
        return self

    def has_variable(self, name):
        """ Check if a variable exists
        Args:
            name: string - a name of the variable
        Return:
            True if the variable exists
        """
        return hashable(name) and name in self._variables

    def get_variable(self, name, default=None, init=None, init_on_each_run=None, create=False):
        """ Return a variable value.

        If the variable does not exists, it will be created and initialized (see `init_variable` below)

        Parameters
        ----------
        name : string
            a name of the variable
        create : bool
            whether to create a variable if it does not exist. Default is `False`.
            If `init` or `init_on_each_run` is specified, then the variable will created regardless of `create`.
        default
            a value for the variable if it does not exists
        init : callable
            a function which returns the default value
        init_on_each_run : callable
            same as `init` but initializes the variable before each run

        Returns
        -------
        a value of the variable

        Raises
        ------
        `KeyError` if a variable does not exist
        """
        create = callable(init) or callable(init_on_each_run) or create
        if not self.has_variable(name):
            if create:
                self.init_variable(name, default, init, init_on_each_run)
            else:
                raise KeyError("No such variable '%s' exists" % name)
        var = self._variables.get(name)
        return var.get('value', default)

    def init_variable(self, name, default=None, init=None, init_on_each_run=None, lock=True, *args, **kwargs):
        """ Create a variable if not exists.
        If the variable exists, does nothing.

        Parameters
        ----------
        name : string
            a name of the variable
        default
            an initial value for the variable
        init : callable
            a function which returns the default value
        init_on_each_run : callable
            same as `init` but initializes the variable before each run
        lock : bool
            whether to lock a variable before each update (default: True)

        Returns
        -------
        self - in order to use it in the pipeline chains

        Examples
        --------
        >>> pp = dataset.p.
                    .init_variable("iterations", default=0)
                    .init_variable("accuracy", init_on_each_run=0)
                    .init_variable("loss_history", init_on_each_run=list)
                    .load('/some/path', fmt='blosc')
                    .train_resnet()
        """
        _ = args, kwargs
        if not self.has_variable(name):
            with self._variables_lock:
                if not self.has_variable(name):
<<<<<<< HEAD
                    if not isinstance(init_on_each_run, bool):
                        if callable(init_on_each_run):
                            init = init_on_each_run
                        else:
                            default = init_on_each_run or default
=======
                    if callable(init_on_each_run):
                        init = init_on_each_run
                        init_on_each_run = True
>>>>>>> 2fe7a43c
                    lock = threading.Lock() if lock else None
                    self._variables[name] = dict(default=default, init=init, init_on_each_run=init_on_each_run,
                                                 lock=lock)
                    self.set_variable(name, default if init is None else init())
        return self

    def init_variables(self, variables):
        """ Create several variables

        Parameters
        ----------
        variables : dict or tuple
            if dict
                key : str - a variable name,
                value : dict -  a variable value and params (see `init_variable`)
            if tuple, contains variable names which will have None as default values

        Returns
        -------
        self - in order to use it in the pipeline chains

        Examples
        --------
        >>> pp = dataset.p
                    .init_variables({"loss_history": dict(init_on_each_run=list),
                                     "accuracy", dict(default=0)})
                    .load('/some/path', fmt='blosc')
                    .train_resnet()
        """
        if not isinstance(variables, dict):
            variables = dict(zip(variables, [None] * len(variables)))

        for name, var in variables.items():
            var = var or {}
            self.init_variable(name, **var)
        return self

    def _init_variables_before_run(self):
        for name, var in self._variables.items():
            if var['init_on_each_run']:
                self.set_variable(name, var['default'] if var['init'] is None else var['init']())

    def set_variable(self, name, value):
        """ Set a variable value
        If the variable does not exists, it will be created, however, the warning will be displayed that
        the variable was not initialized.

        Parameters
        ----------
        name : str - a name of the variable
        value - a value for the variable

        Returns
        -------
        self - in order to use it in the pipeline chains
        """
        if not self.has_variable(name):
            logging.warning("Pipeline variable '%s' has not been initialized", name)
        self._variables[name].update({'value': value})
        return self

    def assign_variable(self, name, value):
        """ Assign a value to a variable
        Same as `set_variable(name, value)`.
        """
        return self.set_variable(name, value)

    def delete_variable(self, name):
        """ Delete a variable
        If the variable does not exists, the warning will be issued.

        Parameters
        ----------
        name : str - a name of the variable

        Returns
        -------
        self - in order to use it in the pipeline chains
        """
        if not self.has_variable(name):
            logging.warning("Pipeline variable '%s' does not exist", name)
        else:
            self._variables.pop(name)
        return self

    def del_variable(self, name):
        """ Delete a variable
        Same as `delete_variable(name)`
        """
        return self.delete_variable(name)

    def delete_all_variables(self):
        """ Delete all variables """
        self._variables = dict()

    def inc_variable(self, name):
        """ Increment a value of a given variable during pipeline execution """
        self._action_list.append({'name': INC_VARIABLE_ID, 'var_name': name})
        return self.append_action()

    def _exec_inc_variable(self, _, action):
        if self.has_variable(action['var_name']):
            if self._variables[action['var_name']]['lock'] is not None:
                with self._variables[action['var_name']]['lock']:
                    self.set_variable(action['var_name'], self.get_variable(action['var_name']) + 1)
            else:
                self.set_variable(action['var_name'], self.get_variable(action['var_name']) + 1)
        else:
            raise KeyError("No such variable %s exists", action['var_name'])

    def update_variable(self, name, value=None, mode='w'):
        """ Update a value of a given variable during pipeline execution

        Parameters
        ----------
        name : str or a named expression - a variable name

        value
            an updating value, could be a value of any type or a named expression

            - B('name') - a batch class attribute or component name
            - V('name') - a pipeline variable name
            - C('name') - a pipeline config option
            - F(name) - a callable which takes a batch (could be a batch class method or a function)

            These expressions will be substituted for their real value.

        mode : str
            a method to update a variable value, could be one of:

            - 'w' or 'write' to rewrite a variable with a new value. This is a default mode.
            - 'a' or 'append' to append a value to a variable (e.g. if a variable is a list).
            - 'e' or 'extend' to extend a variable with a new value (e.g. if a variable is a list).
            - 'u' or 'update' to update a variable with a new value (e.g. if a variable is a dict).

            For sets and dicts 'a' and 'u' do exactly the same.

        Returns
        -------
        self - in order to use it in the pipeline chains
        """
        self._action_list.append({'name': UPDATE_VARIABLE_ID, 'var_name': name, 'value': value, 'mode': mode})
        return self.append_action()

    def _exec_update_variable(self, batch, action):
        var_name = self._get_value(action['var_name'], batch)
        if not self.has_variable(var_name):
            logging.warning("Pipeline variable '%s' has not been initialized", action['var_name'])
            self.init_variable(var_name)

        if self._variables[var_name]['lock'] is not None:
            self._variables[var_name]['lock'].acquire()

        value = self._get_value(action['value'], batch)

        V(var_name).set(value, batch=batch, mode=action['mode'])

        if self._variables[var_name]['lock'] is not None:
            self._variables[var_name]['lock'].release()

    def print(self, *args, **kwargs):
        """ Print a value during pipeline execution """
        self._action_list.append({'name': PRINT_ID})
        return self.append_action(*args, **kwargs)

    def _exec_print(self, batch, action):
        args_value = self._get_value(action['args'], batch=batch)
        kwargs_value = self._get_value(action['kwargs'], batch=batch)

        args = []
        if len(args_value) == 0:
            pass
        elif len(args_value) == 1:
            args.append(args_value[0])
        else:
            args.append(args_value)
        if len(kwargs_value) == 0:
            pass
        else:
            args.append(kwargs_value)
        print(*args)

    def save_to_variable(self, name, *args, **kwargs):
        """ Save a value to a given variable during pipeline execution """
        return self.update_variable(name, *args, **kwargs)

    @staticmethod
    def _get_action_method(batch, name):
        if hasattr(batch, name):
            attr = getattr(batch, name)
            if attr.__self__ == batch:
                # action decorator with arguments
                # attr is bounded to the batch
                action_method = attr
                action_attr = attr
            else:
                # action decorator wihout arguments
                action_method = attr
                action_attr = attr.__self__

            if callable(action_attr):
                if hasattr(action_attr, 'action'):
                    action_spec = getattr(action_attr, 'action')
                else:
                    raise ValueError("Method %s is not marked with @action decorator" % name)
            else:
                raise TypeError("%s is not a method" % name)
        else:
            raise AttributeError("Method '%s' has not been found in the %s class" % (name, type(batch).__name__))
        return action_method, action_spec

    def _exec_one_action(self, batch, action, args, kwargs):
        if self._needs_exec(action):
            for _ in range(action['repeat'] or 1):
                batch.pipeline = self
                action_method, _ = self._get_action_method(batch, action['name'])
                batch = action_method(*args, **kwargs)
                batch.pipeline = self
        return batch

    def _exec_nested_pipeline(self, batch, action):
        if self._needs_exec(action):
            for _ in range(action['repeat'] or 1):
                batch = self._exec_all_actions(batch, action['pipeline']._action_list)  # pylint: disable=protected-access
        return batch

    def _exec_all_actions(self, batch, action_list=None):
        join_batches = None
        action_list = action_list or self._action_list
        for action in action_list:
            _action = action.copy()
            _action['args'] = self._get_value(action['args'], batch=batch)
            _action['kwargs'] = self._get_value(action['kwargs'], batch=batch)

            if _action.get('#dont_run', False):
                pass
            elif _action['name'] in [JOIN_ID, MERGE_ID]:
                join_batches = []
                for pipe in _action['pipelines']:   # pylint: disable=not-an-iterable
                    if _action['mode'] == 'i':
                        jbatch = pipe.create_batch(batch.index)
                    elif _action['mode'] == 'n':
                        jbatch = pipe.next_batch()
                    join_batches.append(jbatch)

                if _action['name'] == MERGE_ID:
                    if _action['merge_fn'] is None:
                        batch, _ = batch.merge([batch] + join_batches)
                    else:
                        batch, _ = _action['merge_fn']([batch] + join_batches)
                    join_batches = None
            elif _action['name'] == REBATCH_ID:
                pass
            elif _action['name'] == PIPELINE_ID:
                batch = self._exec_nested_pipeline(batch, _action)
            elif _action['name'] in _ACTIONS:
                action_fn = getattr(self, _ACTIONS[_action['name']])
                action_fn(batch, _action)
            else:
                if join_batches is None:
                    _action_args = _action['args']
                else:
                    _action_args = tuple([tuple(join_batches), *_action['args']])
                    join_batches = None

                batch = self._exec_one_action(batch, _action, _action_args, _action['kwargs'])

                if 'tf_queue' in _action:
                    self._put_batch_into_tf_queue(batch, _action)

            batch.pipeline = self
        return batch

    def _needs_exec(self, action):
        if action['proba'] is None:
            return True
        return np.random.binomial(1, action['proba']) == 1

    def _exec(self, batch, new_loop=False):
        if new_loop:
            asyncio.set_event_loop(asyncio.new_event_loop())
        batch.pipeline = self
        batch_res = self._exec_all_actions(batch)
        batch_res.pipeline = self
        return batch_res

    def _get_value(self, expr, batch=None, model=None):
        return eval_expr(expr, batch=batch, pipeline=self, model=model)

    def call(self, fn, save_to=None, mode='w', *args, **kwargs):
        """ Call any function during pipeline execution

        Parameters
        ----------
        fn : a function, method or callable to call.
            Could be a named expression.

        save_to : a named expression or a sequence of named expressions
            A location where function output will be saved to.

        mode : str {'w', 'a', 'e', 'u'}
        """
        self._action_list.append({'name': CALL_ID, 'fn': fn, 'save_to': save_to, 'mode': mode})
        return self.append_action(*args, **kwargs)

    def _exec_call(self, batch, action):
        fn = self._get_value(action['fn'], batch)
        if callable(fn):
            output = fn(batch, *action['args'], **action['kwargs'])
        else:
            raise TypeError("Callable is expected, but got {}".format(type(fn)))
        if action['save_to'] is not None:
            self._save_output(batch, None, output, action['save_to'], action['mode'])

    def get_model_by_name(self, name, batch=None):
        """ Get a model specification by its name """
        models = ModelDirectory.get_model_by_name(name, pipeline=self, batch=batch)
        return models

    def init_model(self, mode, model_class=None, name=None, config=None):
        """ Initialize a static or dynamic model

        Parameters
        ----------
        mode : {'static', 'dynamic'}
        model_class : class
            a model class
        name : str
            a name for the model. Default - a model class name.
        config : dict
            model configurations parameters, where each key and value could be named expressions

            - B('name') - a batch class attribute or component name
            - V('name') - a pipeline variable name
            - C('name') - a pipeline config option
            - F(name) - a callable which takes a batch for dynamic models or a pipeline for static models

            These expressions will be substituted by their actual values.
            All other value will be used "as is".

        Examples
        --------
        >>> pipeline.init_model('static', MyModel)

        >>> pipeline
              .init_variable('images_shape', [256, 256])
              .init_model('static', MyModel, config={'input_shape': V('images_shape')})

        >>> pipeline
              .init_variable('shape_name', 'images_shape')
              .init_model('dynamic', C('model'), config={V('shape_name)': B('images_shape')})

        >>> pipeline
              .init_model('dynamic', MyModel, config={'input_shape': C(lambda batch: batch.images.shape[1:])})
        """
        name = self._get_value(name)
        with self._models_lock:
            ModelDirectory.init_model(mode, model_class, name, pipeline=self, config=config)
        return self

    def import_model(self, name, source):
        """ Import a model from another pipeline

        Parameters
        ----------
        name : str - a name of the model to import
        source : pipeline or model - a pipeline that holds a model or a model itself
        """
        self._action_list.append({'name': IMPORT_MODEL_ID, 'model_name': name, 'source': source})
        return self.append_action()

    def _exec_import_model(self, _, action):
        model_name = self._get_value(action['model_name'])
        if ModelDirectory.find_model_by_name(model_name, pipeline=self) is None:
            with self._models_lock:
                if ModelDirectory.find_model_by_name(model_name, pipeline=self) is None:
                    if isinstance(action['source'], Pipeline):
                        ModelDirectory.import_model_from(model_name, action['source'], self)
                    else:
                        ModelDirectory.import_model(model_name, action['source'], self)

    def train_model(self, name, make_data=None, save_to=None, mode='w', *args, **kwargs):
        """ Train a model

        Parameters
        ----------
        name : str - a model name

        make_data : a callable or a named expression
            a function or method to transform batch data to train parameters.
            Should return dict - kwargs for `model.train(...)`.

        save_to : a named expression or a sequence of named expressions of type B or V
            A location where the model output will be stored.
            This will rewrite the previous value in the location given.

        mode : str {'w', 'a', 'e', 'u'}
            a method of storing output

            - 'w' - overwrite `save_to` location with a new value. This is a default mode.
            - 'a' - append a new value to `save_to` location
                    (see list.append https://docs.python.org/3/tutorial/datastructures.html#more-on-lists)
            - 'e' - extend `save_to` location with a new value
                    (see list.extend https://docs.python.org/3/tutorial/datastructures.html#more-on-lists)
            - 'u' - update `save_to` location with a new value
                    (see dict.update https://docs.python.org/3/library/stdtypes.html#dict.update
                    or set.update https://docs.python.org/3/library/stdtypes.html#frozenset.update)

        Notes
        -----
        All other named parameters are treated as data mappings of any type
        which keys and values could be named expressions:

        - B('name') - a batch class attribute or component name
        - V('name') - a pipeline variable name
        - C('name') - a pipeline config option
        - F(name) - a callable which takes (batch, model)

        These expressions are substituted by their actual values.
        All other value will be used "as is".
        These parameters after substitution will be sent to `model.train(...)`.

        Examples
        --------
        >>> pipeline.train_model('resnet', x=B('images'), y_true=B('masks'))

        Would call a `resnet` model `train` method with `x` and `y_true` arguments:
        ``resnet.train(x=batch.images, y_true=batch.masks)``

        >>> pipeline
               .init_variable('tensor_name', 'x')
               .train_model('resnet', feed_dict={V('tensor_name'): B('images')})

        Would call a `resnet` model `train` method with a `feed_dict` argument:
        ``resnet.train(feed_dict={'x': batch.images})``

        >>> pipeline.train_model('resnet', MyBatch.make_resnet_data)

        Equivalent to::

            train_data = batch.make_resnet_data(resnet_model)
            resnet_model.train(**train_data)
        """
        self._action_list.append({'name': TRAIN_MODEL_ID, 'model_name': name, 'make_data': make_data,
                                  'save_to': save_to, 'mode': mode})
        return self.append_action(*args, **kwargs)

    def predict_model(self, name, make_data=None, save_to=None, mode='w', *args, **kwargs):
        """ Predict using a model

        Parameters
        ----------
        name : str - a model name

        make_data : a callable or a named expression
            a function or method to transform batch data to prediction parameters.
            Should return dict - kwargs for `model.predict(...)`.

        save_to : a named expression or a sequence of named expressions of type B or V
            A location where the model output will be stored

        mode : str {'w', 'a', 'e', 'u'}
            a method of storing output

            - 'w' - overwrite `save_to` location with a new value. This is a default mode.
            - 'a' - append a new value to `save_to` location
                    (see list.append https://docs.python.org/3/tutorial/datastructures.html#more-on-lists)
            - 'e' - extend `save_to` location with a new value
                    (see list.extend https://docs.python.org/3/tutorial/datastructures.html#more-on-lists)
            - 'u' - update `save_to` location with a new value
                    (see dict.update https://docs.python.org/3/library/stdtypes.html#dict.update
                    or set.update https://docs.python.org/3/library/stdtypes.html#frozenset.update)

        Notes
        -----
        All other named parameters are treated as data mappings of any type
        which keys and values could be named expressions:

        - B('name') - a batch class attribute or component name
        - V('name') - a pipeline variable name
        - C('name') - a pipeline config option
        - F(name) - a callable which takes (batch, model)

        These expressions are substituted by their actual values.
        All other value will be used "as is".
        These parameters after substitution will be sent to `model.predict(...)`.

        Examples
        --------
        >>> pipeline
                .predict_model('resnet', x=B('images'), y_true=B('labels'), save_to=B('predicted_labels'))

        Call a `resnet` model `predict` method with `x` and `y_true` arguments:
        ``predictions = resnet.predict(x=batch.images, y_true=batch.labels)``

        Predictions will be stored `batch.predicted_labels`.

        >>> pipeline
            .init_variable('inferred_masks', init_on_each_run=list)
            .predict_model('tf_unet', fetches='predictions', feed_dict={'x': B('images')},
                           save_to=V('inferred_masks'))

        Call a `tf_unet` model `train` method with `fetches` and `feed_dict` arguments:
        ``predictions = tf_unet.train(fetches='predictions', feed_dict={'x': batch.images})``
        Predictions for each batch will be stored in a pipeline variable `inferred_masks`.

        >>> pipeline.predict_model('deepnet', MyBatch.make_deepnet_data)

        Equivalent to::

            predict_data = batch.make_deepnet_data(model=deepnet_model)
            deepnet_model.predict(**predict_data)
        """
        self._action_list.append({'name': PREDICT_MODEL_ID, 'model_name': name, 'make_data': make_data,
                                  'save_to': save_to, 'mode': mode})
        return self.append_action(*args, **kwargs)

    def _make_model_args(self, batch, action, model):
        map_data = lambda item: self._get_value(item, batch=batch, model=model)

        make_data = action['make_data'] or {}
        args = tuple()
        kwargs = dict()

        if callable(make_data):
            kwargs = make_data(batch=batch, model=model)
        else:
            kwargs = map_data(make_data)
        if not isinstance(kwargs, dict):
            raise TypeError("make_data should return a dict with kwargs", make_data)

        kwargs = {**action['kwargs'], **kwargs}

        kwargs = self._get_value(kwargs, batch=batch, model=model)

        return args, kwargs

    def _save_output(self, batch, model, output, save_to, mode='w'):
        if not isinstance(save_to, (tuple, list)):
            save_to = [save_to]
            if isinstance(output, (tuple, list)):
                output = [output]
        if not isinstance(output, (tuple, list)):
            output = [output]

        if len(save_to) != len(output):
            raise ValueError("The number of model outputs does not equal the number of 'save_to' locations.")

        for i, var in enumerate(save_to):
            if len(output) <= i:
                raise ValueError("'%s' output has fewer items than expected." \
                                 % model.name)
            item = output[i]
            if isinstance(var, NamedExpression):
                var.set(item, batch=batch, model=model, mode=mode)
            else:
                if mode in ['a', 'append']:
                    var.append(item)
                elif mode in ['e', 'extend']:
                    var.extend(item)
                elif mode in ['u', 'update']:
                    var.update(item)
                else:
                    save_to[i] = item

    def _exec_train_model(self, batch, action):
        model_name = self._get_value(action['model_name'])
        model = self.get_model_by_name(model_name, batch=batch)
        args, kwargs = self._make_model_args(batch, action, model)
        output = model.train(*args, **kwargs)
        self._save_output(batch, model, output, action['save_to'], action['mode'])

    def _exec_predict_model(self, batch, action):
        model_name = self._get_value(action['model_name'])
        model = self.get_model_by_name(model_name, batch=batch)
        args, kwargs = self._make_model_args(batch, action, model)
        predictions = model.predict(*args, **kwargs)
        self._save_output(batch, model, predictions, action['save_to'], action['mode'])


    def save_model(self, name, *args, **kwargs):
        """ Save a model """
        model = ModelDirectory.get_model_by_name(name, pipeline=self)
        model.save(*args, **kwargs)

    def join(self, *pipelines):
        """ Join one or several pipelines """
        self._action_list.append({'name': JOIN_ID, 'pipelines': pipelines, 'mode': 'i'})
        return self.append_action()

    def merge(self, *pipelines, merge_fn=None):
        """ Merge pipelines """
        self._action_list.append({'name': MERGE_ID, 'pipelines': pipelines,    # pylint: disable=protected-access
                                  'mode': 'n', 'merge_fn': merge_fn})
        return self.append_action()

    def rebatch(self, batch_size, merge_fn=None):
        """ Set the output batch size """
        new_p = type(self)(self.dataset)
        new_p._action_list.append({'name': REBATCH_ID, 'batch_size': batch_size,  # pylint: disable=protected-access
                                   'pipeline': self, 'merge_fn': merge_fn})
        return new_p.append_action()

    def put_into_tf_queue(self, session=None, queue=None, get_tensor=None):
        """ Insert a tensorflow queue after the action"""
        if len(self._action_list) > 0:
            action = dict()
            action['tf_session'] = session
            action['tf_queue'] = queue
            action['get_tensor'] = get_tensor
            action['tf_enqueue_op'] = None
            action['tf_placeholders'] = None
            action['tf_action_lock'] = threading.Lock()
            self._action_list[-1].update(action)
        else:
            raise RuntimeError('tf_queue should be precedeed by at least one action')
        return self

    @staticmethod
    def _get_dtypes(tensors=None, action=None):
        if tensors:
            return [tensor.dtype for tensor in tensors]
        return [placeholder.dtype for placeholder in action['tf_placeholders']]

    def _create_tf_queue(self, tensors, action):
        if action['tf_session'] is None:
            action['tf_session'] = self._tf_session
        if action['tf_session'] is None:
            raise ValueError("Tensorflow session cannot be None")
        maxsize = 1 if self._prefetch_queue is None else self._prefetch_queue.maxsize
        with action['tf_session'].graph.as_default():
            action['tf_queue'] = tf.FIFOQueue(capacity=maxsize, dtypes=self._get_dtypes(tensors, action))

    @staticmethod
    def _get_tf_placeholders(tensors, action):
        tensors = tensors if isinstance(tensors, tuple) else tuple([tensors])
        with action['tf_session'].graph.as_default():
            placeholders = [tf.placeholder(dtype=tensor.dtype) for tensor in tensors]
        return placeholders

    @staticmethod
    def _get_tensor(batch, action):
        if action['get_tensor'] is None:
            return batch.data
        return action['get_tensor'](batch)

    def _put_batch_into_tf_queue(self, batch, action):
        tensors = self._get_tensor(batch, action)
        tensors = tensors if isinstance(tensors, tuple) else tuple([tensors])
        if action['tf_queue'] is None:
            with action['tf_action_lock']:
                if action['tf_queue'] is None:
                    self._create_tf_queue(tensors, action)
        if action['tf_enqueue_op'] is None:
            with action['tf_action_lock']:
                if action['tf_enqueue_op'] is None:
                    action['tf_placeholders'] = self._get_tf_placeholders(tensors, action)
                    action['tf_enqueue_op'] = action['tf_queue'].enqueue(action['tf_placeholders'])
        action['tf_session'].run(action['tf_enqueue_op'], feed_dict=dict(zip(action['tf_placeholders'], tensors)))


    def _put_batches_into_queue(self, gen_batch):
        while not self._stop_flag:
            self._prefetch_count.put(1, block=True)
            try:
                batch = next(gen_batch)
            except StopIteration:
                break
            else:
                future = self._executor.submit(self._exec, batch, new_loop=True)
                self._prefetch_queue.put(future, block=True)
        self._prefetch_queue.put(None, block=True)

    def _run_batches_from_queue(self):
        skip_batch = False
        while not self._stop_flag:
            future = self._prefetch_queue.get(block=True)
            if future is None:
                self._prefetch_queue.task_done()
                self._batch_queue.put(None)
                break
            else:
                try:
                    batch = future.result()
                except SkipBatchException:
                    skip_batch = True
                except Exception:   # pylint: disable=broad-except
                    exc = future.exception()
                    print("Exception in a thread:", exc)
                    traceback.print_tb(exc.__traceback__)
                finally:
                    if not skip_batch:
                        self._batch_queue.put(batch, block=True)
                        skip_batch = False
                    self._prefetch_queue.task_done()
        return None

    def reset_iter(self):
        """ Clear all iteration metadata in order to start iterating from scratch """
        def _clear_queue(queue):
            if queue is not None:
                while not queue.empty():
                    queue.get(block=True)
                    queue.task_done()

        def _stop_executor(executor):
            if executor is not None:
                executor.shutdown()

        self._stop_flag = True

        _clear_queue(self._prefetch_queue)
        _clear_queue(self._batch_queue)
        _clear_queue(self._prefetch_count)

        _stop_executor(self._executor)
        _stop_executor(self._service_executor)

        self._executor = None
        self._service_executor = None
        self._prefetch_count = None
        self._prefetch_queue = None
        self._batch_queue = None
        self._batch_generator = None
        self._rest_batch = None

        if self.dataset is not None:
            self.dataset.reset_iter()

        self._init_variables_before_run()


    def gen_rebatch(self, *args, **kwargs):
        """ Generate batches for rebatch operation """
        _action = self._action_list[0]
        self._rest_batch = None
        while True:
            if self._rest_batch is None:
                cur_len = 0
                batches = []
            else:
                cur_len = len(self._rest_batch)
                batches = [self._rest_batch]
                self._rest_batch = None
            while cur_len < _action['batch_size']:
                try:
                    new_batch = _action['pipeline'].next_batch(*args, **kwargs)
                except StopIteration:
                    break
                else:
                    batches.append(new_batch)
                    cur_len += len(new_batch)
            if len(batches) == 0:
                break
            else:
                if _action['merge_fn'] is None:
                    batch, self._rest_batch = batches[0].merge(batches, batch_size=_action['batch_size'])
                else:
                    batch, self._rest_batch = _action['merge_fn'](batches, batch_size=_action['batch_size'])
                yield batch


    def gen_batch(self, batch_size, shuffle=True, n_epochs=1, drop_last=False, prefetch=0, on_iter=None,
                  *args, **kwargs):
        """ Generate batches """
        target = kwargs.pop('target', 'threads')
        self._tf_session = kwargs.pop('tf_session', None)

        if len(self._action_list) > 0 and self._action_list[0]['name'] == REBATCH_ID:
            batch_generator = self.gen_rebatch(batch_size, shuffle, n_epochs, drop_last, prefetch, *args, **kwargs)
        else:
            batch_generator = self.dataset.gen_batch(batch_size, shuffle, n_epochs, drop_last, *args, **kwargs)

        if prefetch > 0:
            # pool cannot have more than 63 workers
            prefetch = min(prefetch, 62)

            if target in ['threads', 't']:
                self._executor = cf.ThreadPoolExecutor(max_workers=prefetch + 1)
            elif target in ['mpc', 'm']:
                self._executor = cf.ProcessPoolExecutor(max_workers=prefetch + 1)   # pylint: disable=redefined-variable-type
            else:
                raise ValueError("target should be one of ['threads', 'mpc']")

            self._stop_flag = False
            self._prefetch_count = q.Queue(maxsize=prefetch + 1)
            self._prefetch_queue = q.Queue(maxsize=prefetch)
            self._batch_queue = q.Queue(maxsize=1)
            self._service_executor = cf.ThreadPoolExecutor(max_workers=2)
            self._service_executor.submit(self._put_batches_into_queue, batch_generator)
            self._service_executor.submit(self._run_batches_from_queue)

            while not self._stop_flag:
                batch_res = self._batch_queue.get(block=True)
                self._batch_queue.task_done()
                if batch_res is not None:
                    yield batch_res
                    self._prefetch_count.get(block=True)
                    self._prefetch_count.task_done()
                    if callable(on_iter):
                        on_iter(batch_res)
                else:
                    self._stop_flag = True
        else:
            for batch in batch_generator:
                try:
                    batch_res = self._exec(batch)
                except SkipBatchException:
                    pass
                else:
                    yield batch_res
                    if callable(on_iter):
                        on_iter(batch_res)

    def create_batch(self, batch_index, *args, **kwargs):
        """ Create a new batch by given indices and execute all previous lazy actions """
        batch = self.dataset.create_batch(batch_index, *args, **kwargs)
        batch_res = self._exec(batch)
        return batch_res

    def next_batch(self, *args, **kwargs):
        """ Get the next batch and execute all previous lazy actions

            next_batch(batch_size, shuffle=True, n_epochs=1, drop_last=False, prefetch=0, *args, **kwargs):
        """
        if len(args) == 0 and len(kwargs) == 0:
            if self._lazy_run is None:
                raise RuntimeError("next_batch without arguments requires a lazy run at the end of the pipeline")
            batch_res = self.next_batch(*self._lazy_run[0], **self._lazy_run[1])
        elif True or kwargs.get('prefetch', 0) > 0:
            if self._batch_generator is None:
                self._lazy_run = args, kwargs
                self._batch_generator = self.gen_batch(*args, **kwargs)
            batch_res = next(self._batch_generator)
        else:
            _kwargs = kwargs.copy()
            # target is not used here, but people tend to forget removing it when set prefetch to 0
            _kwargs.pop('target')
            # prefetch could be 0
            _kwargs.pop('prefetch')
            batch_res = None
            while batch_res is None:
                batch_index = self.index.next_batch(*args, **_kwargs)
                try:
                    batch_res = self.create_batch(batch_index, **_kwargs)
                except SkipBatchException:
                    pass
        return batch_res

    def run(self, *args, **kwargs):
        """ Execute all lazy actions for each batch in the dataset

            run(batch_size, shuffle=True, n_epochs=1, drop_last=False, prefetch=0, *args, **kwargs):
        """
        if kwargs.pop('lazy', False):
            self._lazy_run = args, kwargs
        else:
            if len(args) == 0 and len(kwargs) == 0:
                args, kwargs = self._lazy_run
            for _ in self.gen_batch(*args, **kwargs):
                pass
        return self<|MERGE_RESOLUTION|>--- conflicted
+++ resolved
@@ -135,17 +135,11 @@
             raise ValueError("Cannot add pipelines with different datasets")
 
         new_p1 = cls.from_pipeline(pipe1)
-<<<<<<< HEAD
-        #new_p2 = cls.from_pipeline(pipe2)
-        new_p1._action_list += pipe2._action_list[:]
-        new_p1._variables = {**pipe1._variables, **pipe2._variables}
-        new_p1.dataset = pipe1.dataset or pipe2.dataset
-=======
         new_p1._action_list += pipe2._action_list[:]
         new_p1._variables.update(**pipe2._variables)
         new_p1.models.update(pipe2.models)
         new_p1.dataset = new_p1.dataset or pipe2.dataset
->>>>>>> 2fe7a43c
+
         return new_p1
 
     def get_last_action_proba(self):
@@ -333,17 +327,9 @@
         if not self.has_variable(name):
             with self._variables_lock:
                 if not self.has_variable(name):
-<<<<<<< HEAD
-                    if not isinstance(init_on_each_run, bool):
-                        if callable(init_on_each_run):
-                            init = init_on_each_run
-                        else:
-                            default = init_on_each_run or default
-=======
                     if callable(init_on_each_run):
                         init = init_on_each_run
                         init_on_each_run = True
->>>>>>> 2fe7a43c
                     lock = threading.Lock() if lock else None
                     self._variables[name] = dict(default=default, init=init, init_on_each_run=init_on_each_run,
                                                  lock=lock)
