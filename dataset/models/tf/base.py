# pylint: disable=undefined-variable
""" Contains base class for tensorflow models """

import os
import glob
import re
import json
import threading

import numpy as np
import tensorflow as tf

from ..base import BaseModel
from .layers import mip, conv_block, upsample, global_average_pooling
from .losses import dice


LOSSES = {
    'mse': tf.losses.mean_squared_error,
    'ce': tf.losses.softmax_cross_entropy,
    'crossentropy': tf.losses.softmax_cross_entropy,
    'absolutedifference': tf.losses.absolute_difference,
    'l1': tf.losses.absolute_difference,
    'cosine': tf.losses.cosine_distance,
    'cos': tf.losses.cosine_distance,
    'hinge': tf.losses.hinge_loss,
    'huber': tf.losses.huber_loss,
    'logloss': tf.losses.log_loss,
    'dice': dice
}

DECAYS = {
    'exp': tf.train.exponential_decay,
    'invtime': tf.train.inverse_time_decay,
    'naturalexp': tf.train.natural_exp_decay,
    'const': tf.train.piecewise_constant,
    'poly': tf.train.polynomial_decay
}



class TFModel(BaseModel):
    r""" Base class for all tensorflow models

    **Configuration**

    ``build`` and ``load`` are inherited from :class:`.BaseModel`.

    session : dict
        `Tensorflow session parameters <https://www.tensorflow.org/api_docs/python/tf/Session#__init__>`_.

    inputs : dict
        model inputs (see :meth:`._make_inputs`)

    loss - a loss function, might be defined in one of three formats:
        - name
        - tuple (name, args)
        - dict {'name': name, \**args}

        where name might be one of:
            - short name (`'mse'`, `'ce'`, `'l1'`, `'cos'`, `'hinge'`, `'huber'`, `'logloss'`, `'dice'`)
            - a function name from `tf.losses <https://www.tensorflow.org/api_docs/python/tf/losses>`_
              (e.g. `'absolute_difference'` or `'sparse_softmax_cross_entropy'`)
            - callable

        Examples:

        - ``{'loss': 'mse'}``
        - ``{'loss': 'sigmoid_cross_entropy', 'label_smoothing': 1e-6}``
        - ``{'loss': tf.losses.huber_loss, 'reduction': tf.losses.Reduction.MEAN}``
        - ``{'loss': external_loss_fn}``

    decay - a learning rate decay algorithm might be defined in one of three formats:
        - name
        - tuple (name, args)
        - dict {'name': name, \**args}

        where name might be one of:

        - short name ('exp', 'invtime', 'naturalexp', 'const', 'poly')
        - a function name from `tf.train <https://www.tensorflow.org/api_docs/python/tf/train>`_
          (e.g. 'exponential_decay')
        - a callable

        Examples:

        - ``{'decay': 'exp'}``
        - ``{'decay': ('polynomial_decay', {'decay_steps':10000})}``
        - ``{'decay': {'name': tf.train.inverse_time_decay, 'decay_rate': .5}``

    optimizer - an optimizer might be defined in one of three formats:
            - name
            - tuple (name, args)
            - dict {'name': name, \**args}

            where name might be one of:

            - short name (e.g. 'Adam', 'Adagrad', any optimiser from
              `tf.train <https://www.tensorflow.org/api_docs/python/tf/train>`_ without a word `Optimiser`)
            - a function name from `tf.train <https://www.tensorflow.org/api_docs/python/tf/train>`_
              (e.g. 'FtlrOptimizer')
            - a callable

        Examples:

        - ``{'optimizer': 'Adam'}``
        - ``{'optimizer': ('Ftlr', {'learning_rate_power': 0})}``
        - ``{'optimizer': {'name': 'Adagrad', 'initial_accumulator_value': 0.01}``
        - ``{'optimizer': functools.partial(tf.train.MomentumOptimizer, momentum=0.95)}``
        - ``{'optimizer': some_optimizer_fn}``

    common : dict
        default parameters for all :func:`.conv_block`

    input_block : dict
        parameters for the input block, usually :func:`.conv_block` parameters.

        The only required parameter here is ``input_block/inputs`` which should contain a name or
        a list of names from ``inputs`` which tensors will be passed to ``input_block`` as ``inputs``.

        Examples:

        - ``{'input_block/inputs': 'images'}``
        - ``{'input_block': dict(inputs='features')}``
        - ``{'input_block': dict(inputs='images', layout='nac nac', filters=64, kernel_size=[7, 3], strides=[1, 2])}``

    body : dict
        parameters for the base network layers, usually :func:`.conv_block` parameters

    head : dict
        parameters for the head layers, usually :func:`.conv_block` parameters

    output : dict
        predictions : str
            operation to apply for body output tensor to make the network predictions.
            The tensor's name is 'predictions' which is later used in the loss function.
        ops : tuple of str
            additional operations
        prefix : str or tuple of str
            prefixes for additional output tensor names (default='output')

        Operations supported are:

            - ``None`` - do nothing (identity)
            - 'accuracy' - accuracy metrics (the share of ``true_labels == predicted_labels``)
            - 'proba' - multiclass probabilities (softmax)
            - 'labels' - most probable labels (argmax)


    **How to create your own model**

    #. Take a look at :func:`~.layers.conv_block` since it is widely used as a building block almost everywhere.

    #. Define model defaults (e.g. number of filters, batch normalization options, etc)
       by overriding :meth:`.TFModel.default_config`.
       Or skip it and hard code all the parameters in unpredictable places without the possibility to
       change them easily through model's config.

    #. Define build configuration (e.g. number of classes, etc)
       by overriding :meth:`~.TFModel.build_config`.

    #. Override :meth:`~.TFModel.input_block`, :meth:`~.TFModel.body` and :meth:`~.TFModel.head`, if needed.
       In many cases defaults and build config are just enough to build a network without additional code writing.

    Things worth mentioning:

    #. Input data and its parameters should be defined in configuration under ``inputs`` key.
       See :meth:`._make_inputs` for details.

    #. You might want to use a convenient multidimensional :func:`.conv_block`,
       as well as :func:`~.layers.global_average_pooling`, :func:`~.layers.mip`, or other predefined layers.
       Of course, you can use usual `tensorflow layers <https://www.tensorflow.org/api_docs/python/tf/layers>`_.

    #. If you make dropout, batch norm, etc by hand, you might use a predefined ``self.is_training`` tensor.

    #. For decay and training control there is a predefined ``self.global_step`` tensor.

    #. In many cases there is no need to write a loss function, learning rate decay and optimizer
       as they might be defined through config.

    #. For a configured loss one of the inputs should have a name ``targets`` and
       one of the tensors in your model should have a name ``predictions``.
       They will be used in a loss function.

    #. If you have defined your own loss function, call `tf.losses.add_loss(...)
       <https://www.tensorflow.org/api_docs/python/tf/losses/add_loss>`_.

    #. If you need to use your own optimizer, assign ``self.train_step`` to the train step operation.
       Don't forget about `UPDATE_OPS control dependency
       <https://www.tensorflow.org/api_docs/python/tf/layers/batch_normalization>`_.
    """

    def __init__(self, *args, **kwargs):
        self.session = kwargs.get('session', None)
        self.graph = tf.Graph() if self.session is None else self.session.graph
        self._graph_context = None
        self.is_training = None
        self.global_step = None
        self.loss = None
        self.train_step = None
        self._microbatch = None
        self._zero_grad = None
        self._update_grad = None
        self._train_lock = threading.Lock()
        self._attrs = []
        self._to_classes = {}
        self._inputs = {}
        self.inputs = None

        super().__init__(*args, **kwargs)


    def __enter__(self):
        """ Enter the model graph context """
        self._graph_context = self.graph.as_default()
        return self._graph_context.__enter__()

    def __exit__(self, exception_type, exception_value, exception_traceback):
        """ Exit the model graph context """
        return self._graph_context.__exit__(exception_type, exception_value, exception_traceback)

    def build(self, *args, **kwargs):
        """ Build the model

        #. Create a graph
        #. Define ``is_training`` and ``global_step`` tensors
        #. Define a model architecture by calling :meth:``._build``
        #. Create a loss function from config
        #. Create an optimizer and define a train step from config
        #. `Set UPDATE_OPS control dependency on train step
           <https://www.tensorflow.org/api_docs/python/tf/layers/batch_normalization>`_
        #. Create a tensorflow session
        """
        with self.graph.as_default():
            with tf.variable_scope(self.__class__.__name__):
                with tf.variable_scope('globals'):
                    self.store_to_attr('is_training', tf.placeholder(tf.bool, name='is_training'))
                    self.store_to_attr('global_step', tf.Variable(0, trainable=False, name='global_step'))

                config = self.build_config()
                self._build(config)

<<<<<<< HEAD
                self._make_loss(config)
                self.store_to_attr('loss', tf.losses.get_total_loss())

                microbatch = self.get('microbatch', config)
=======
>>>>>>> 5166cdd4
                if self.train_step is None:
                    self._make_loss(config)
                    self.store_to_attr('loss', tf.losses.get_total_loss())

                    optimizer = self._make_optimizer(config)

<<<<<<< HEAD
                    update_ops = tf.get_collection(tf.GraphKeys.UPDATE_OPS)
                    with tf.control_dependencies(update_ops):
                        if microbatch:
                            self._microbatch = microbatch
                            train_step, update_grad, zero_grad = self.add_microbatching()
                            self.store_to_attr('_update_grad', update_grad)
                            self.store_to_attr('_zero_grad', zero_grad)
                        else:
                            train_step = optimizer.minimize(self.loss, global_step=self.global_step)
                        self.store_to_attr('train_step', train_step)
=======
                    if optimizer:
                        update_ops = tf.get_collection(tf.GraphKeys.UPDATE_OPS)
                        with tf.control_dependencies(update_ops):
                            train_step = optimizer.minimize(self.loss, global_step=self.global_step)
                            self.store_to_attr('train_step', train_step)
>>>>>>> 5166cdd4
                else:
                    self.store_to_attr('train_step', self.train_step)

            session_config = self.get('session', config, default={})
            self.session = tf.Session(**session_config)
            self.session.run(tf.global_variables_initializer())

    def _make_inputs(self, names=None, config=None):
        """ Create model input data from config provided

        In the config's inputs section it looks for ``names``, creates placeholders required, and
        makes some typical transformations (like one-hot-encoding), if needed.

        **Configuration**

        inputs : dict
            - key : str
                a placeholder name
            - values : dict or tuple
                each input's config

        Input config:

        ``dtype`` : str or tf.DType (by default 'float32')
            data type

        ``shape`` : int, tuple, list or None (default)
            a tensor shape which includes the number of channels/classes and doesn't include a batch size.

        ``classes`` : array-like or None (default)
            an array of class labels if data labels are strings or anything else except ``np.arange(num_classes)``

        ``data_format`` : str {``'channels_first'``, ``'channels_last'``} or {``'f'``, ``'l'``}
            The ordering of the dimensions in the inputs. Default is 'channels_last'.

        ``transform`` : str or callable
            Predefined transforms are

            - ``'ohe'`` - one-hot encoding
            - ``'mip @ d'`` - maximum intensity projection :func:`~.layers.mip`
              with depth ``d`` (should be int)

        ``name`` : str
            a name for the transformed and reshaped tensor.

        If an input config is a tuple, it should contain all items exactly in the order shown above:
        dtype, shape, classes, data_format, transform, name.
        If an item is None, the default value will be used instead.

        **How it works**

        A placholder with ``dtype``, ``shape`` and with a name ``key`` is created first.
        Then it is transformed with a ``transform`` function in accordance with ``data_format``.
        The resulting tensor will have the name ``name``.

        Parameters
        ----------
        names : list
            placeholder names that are expected in the config's 'inputs' section

        Raises
        ------
        KeyError if there is any name missing in the config's 'inputs' section.
        ValueError if there are duplicate names.

        Returns
        -------
        placeholders : dict
            key : str
                a placeholder name
            value : tf.Tensor
                placeholder tensor
        tensors : dict
            key : str
                a placeholder name
            value : tf.Tensor
                an input tensor after transformations
        """
        # pylint:disable=too-many-statements
        config = self.get('inputs', config)

        names = names or []
        missing_names = set(names) - set(config.keys())
        if len(missing_names) > 0:
            raise KeyError("Inputs should contain {} names".format(missing_names))

        placeholder_names = set(config.keys())
        tensor_names = set(x.get('name') for x in config.values() if x.get('name'))
        wrong_names = placeholder_names & tensor_names
        if len(wrong_names) > 0:
            raise ValueError('Inputs contain duplicate names:', wrong_names)

        param_names = ('dtype', 'shape', 'classes', 'data_format', 'transform', 'name')
        defaults = dict(data_format='channels_last')

        placeholders = dict()
        tensors = dict()

        for input_name, input_config in config.items():
            if isinstance(input_config, (tuple, list)):
                input_config = list(input_config) + [None for _ in param_names]
                input_config = input_config[:len(param_names)]
                input_config = dict(zip(param_names, input_config))
                input_config = dict((k, v) for k, v in input_config.items() if v is not None)
            input_config = {**defaults, **input_config}

            reshape = None
            shape = input_config.get('shape')
            if isinstance(shape, int):
                shape = (shape,)
            if shape:
                input_config['shape'] = shape
                shape = [None] + list(shape)

            self._inputs[input_name] = dict(config=input_config)

            if self.has_classes(input_name):
                dtype = input_config.get('dtype', tf.int64)
                shape = shape or (None,)
            else:
                dtype = input_config.get('dtype', 'float')
            tensor = tf.placeholder(dtype, shape, input_name)
            placeholders[input_name] = tensor
            self.store_to_attr(input_name, tensor)

            if input_config.get('data_format') == 'l':
                input_config['data_format'] = 'channels_last'
            elif input_config.get('data_format') == 'f':
                input_config['data_format'] = 'channels_first'

            self._inputs[input_name] = dict(config=input_config)
            tensor = self._make_transform(input_name, tensor, input_config)

            if isinstance(reshape, (list, tuple)):
                tensor = tf.reshape(tensor, [-1] + list(reshape))

            name = input_config.get('name')
            if name is not None:
                tensor = tf.identity(tensor, name=name)
                self.store_to_attr(name, tensor)

            tensors[input_name] = tensor

            self._inputs[input_name] = dict(config=input_config, placeholder=placeholders[input_name], tensor=tensor)
            if name is not None:
                self._inputs[name] = self._inputs[input_name]

        self.inputs = tensors

        return placeholders, tensors

    def _make_transform(self, input_name, tensor, config):
        if config is not None:
            transform_names = config.get('transform')
            if not isinstance(transform_names, list):
                transform_names = [transform_names]
            for transform_name in transform_names:
                if isinstance(transform_name, str):
                    transforms = {
                        'ohe': self._make_ohe,
                        'mip': self._make_mip,
                        'mask_downsampling': self._make_mask_downsampling
                    }

                    kwargs = dict()
                    if transform_name.startswith('mip'):
                        parts = transform_name.split('@')
                        transform_name = parts[0].strip()
                        kwargs['depth'] = int(parts[1])

                    tensor = transforms[transform_name](input_name, tensor, config, **kwargs)
                elif callable(transform_name):
                    tensor = transform_name(tensor)
                elif transform_name:
                    raise ValueError("Unknown transform {}".format(transform_name))
        return tensor

    def _make_ohe(self, input_name, tensor, config):
        if config.get('shape') is None and config.get('classes') is None:
            raise ValueError("shape and classes cannot be both None for input " +
                             "'{}' with one-hot-encoding transform".format(input_name))

        num_classes = self.num_classes(input_name)
        axis = -1 if self.data_format(input_name) == 'channels_last' else 1
        tensor = tf.one_hot(tensor, depth=num_classes, axis=axis)
        return tensor

    def _make_mask_downsampling(self, input_name, tensor, config):
        """ Perform mask downsampling with factor from config of tensor. """
        _ = input_name
        factor = config.get('factor')
        size = self.shape(tensor, False)
        if None in size[1:]:
            size = self.shape(tensor, True)
        size = size / factor
        size = tf.cast(size, tf.int32)
        tensor = tf.expand_dims(tensor, -1)
        tensor = tf.image.resize_nearest_neighbor(tensor, size)
        tensor = tf.squeeze(tensor, [-1])
        return tensor

    def to_classes(self, tensor, input_name, name=None):
        """ Convert tensor with labels to classes of ``input_name`` """
        if tensor.dtype in [tf.float16, tf.float32, tf.float64]:
            tensor = tf.argmax(tensor, axis=-1, name=name)
        if self.has_classes(input_name):
            self._to_classes.update({tensor: input_name})
        return tensor

    def _make_mip(self, input_name, tensor, config, depth):
        # mip has to know shape
        if config.get('shape') is None:
            raise ValueError('mip transform requires shape specified in the inputs config')
        if depth is None:
            raise ValueError("mip should be specified as mip @ depth, e.g. 'mip @ 3'")
        tensor = mip(tensor, depth=depth, data_format=self.data_format(input_name))
        return tensor

    def _unpack_fn_from_config(self, param, config=None):
        par = self.get(param, config)

        if par is None:
            return None, {}

        if isinstance(par, (tuple, list)):
            if len(par) == 0:
                par_name = None
            elif len(par) == 1:
                par_name, par_args = par[0], {}
            elif len(par) == 2:
                par_name, par_args = par
            else:
                par_name, par_args = par[0], par[1:]
        elif isinstance(par, dict):
            par = par.copy()
            par_name, par_args = par.pop('name', None), par
        else:
            par_name, par_args = par, {}

        return par_name, par_args

    def _make_loss(self, config):
        """ Return a loss function from config """
        loss, args = self._unpack_fn_from_config('loss', config)

        add_loss = False
        if loss is None:
            if len(tf.losses.get_losses()) == 0:
                raise ValueError("Loss is not defined in the model %s" % self)
        elif isinstance(loss, str) and hasattr(tf.losses, loss):
            loss = getattr(tf.losses, loss)
        elif isinstance(loss, str):
            loss = LOSSES.get(re.sub('[-_ ]', '', loss).lower(), None)
        elif callable(loss):
            add_loss = True
        else:
            raise ValueError("Unknown loss", loss)

        if loss is not None:
            try:
                predictions = getattr(self, 'predictions')
            except AttributeError:
                raise KeyError("Model %s does not have 'predictions' tensor" % type(self).__name__)
            try:
                targets = getattr(self, 'targets')
            except AttributeError:
                raise KeyError("Model %s does not have 'targets' tensor" % type(self).__name__)
            else:
                tensor_loss = loss(targets, predictions, **args)
                if add_loss:
                    tf.losses.add_loss(tensor_loss)

    def _make_decay(self, config):
        decay_name, decay_args = self._unpack_fn_from_config('decay', config)

        if decay_name is None:
            pass
        elif callable(decay_name):
            pass
        elif isinstance(decay_name, str) and hasattr(tf.train, decay_name):
            decay_name = getattr(tf.train, decay_name)
        elif decay_name in DECAYS:
            decay_name = DECAYS.get(re.sub('[-_ ]', '', decay_name).lower(), None)
        else:
            raise ValueError("Unknown learning rate decay method", decay_name)

        return decay_name, decay_args

    def _make_optimizer(self, config):
        optimizer_name, optimizer_args = self._unpack_fn_from_config('optimizer', config)

        if optimizer_name is None or callable(optimizer_name):
            pass
        elif isinstance(optimizer_name, str) and hasattr(tf.train, optimizer_name):
            optimizer_name = getattr(tf.train, optimizer_name)
        elif isinstance(optimizer_name, str) and hasattr(tf.train, optimizer_name + 'Optimizer'):
            optimizer_name = getattr(tf.train, optimizer_name + 'Optimizer')
        else:
            raise ValueError("Unknown optimizer", optimizer_name)

        decay_name, decay_args = self._make_decay(config)
        if decay_name is not None:
            optimizer_args['learning_rate'] = decay_name(**decay_args, global_step=self.global_step)

        if optimizer_name:
            optimizer = optimizer_name(**optimizer_args)
        else:
            optimizer = None

        return optimizer

    def get_trainable_vars(self):
        """ Return all trainable variables in the model graph """
        with self.graph:
            vars = tf.trainable_variables()
        return vars

    def get_number_of_trainable_vars(self):
        """ Return the number of trainable variables in the model graph """
        arr = np.asarray([np.prod(self.get_shape(v)) for v in self.get_trainable_variables()])
        return np.sum(arr)

    def get_tensor_config(self, tensor, **kwargs):
        """ Return tensor configuration

        Parameters
        ----------
        tensor : str or tf.Tensor

        Returns
        -------
        dict
            tensor config (see :meth:`._make_inputs`)

        Raises
        ------
        ValueError shape in tensor configuration isn't int, tuple or list
        """
        if isinstance(tensor, tf.Tensor):
            names = [n for n, i in self._inputs.items() if tensor in [i['placeholder'], i['tensor']]]
            if len(names) > 0:
                input_name = names[0]
            else:
                input_name = tensor.name
        elif isinstance(tensor, str):
            if tensor in self._inputs:
                input_name = tensor
            else:
                input_name = self._map_name(tensor)
        else:
            raise TypeError("Tensor can be tf.Tensor or string, but given %s" % type(tensor))

        if input_name in self._inputs:
            config = self._inputs[input_name]['config']
            shape = config.get('shape')
            if isinstance(shape, int):
                shape = (shape,)
            if shape:
                kwargs['shape'] = shape
        elif isinstance(input_name, str):
            try:
                tensor = self.graph.get_tensor_by_name(input_name)
            except KeyError:
                config = {}
            else:
                shape = tensor.get_shape().as_list()[1:]
                config = dict(dtype=tensor.dtype, shape=shape, name=tensor.name, data_format='channels_last')
        else:
            config = {}

        config = {**config, **kwargs}
        return config

    def _map_name(self, name):
        if isinstance(name, str):
            if hasattr(self, name):
                return getattr(self, name)
            elif ':' in name:
                return name
            else:
                tensors = tf.get_collection(name)
                if len(tensors) != 0:
                    return tensors
            return name + ':0'
        return name

    def _fill_feed_dict(self, feed_dict=None, is_training=True):
        feed_dict = feed_dict or {}
        _feed_dict = {}
        for placeholder, value in feed_dict.items():
            if self.has_classes(placeholder):
                classes = self.classes(placeholder)
                get_indices = np.vectorize(lambda c, arr=classes: np.where(c == arr)[0])
                value = get_indices(value)
            placeholder = self._map_name(placeholder)
            value = self._map_name(value)
            _feed_dict.update({placeholder: value})
        if self.is_training not in _feed_dict:
            _feed_dict.update({self.is_training: is_training})
        return _feed_dict

    def _fill_fetches(self, fetches=None, default=None):
        fetches = fetches or default
        if isinstance(fetches, str):
            _fetches = self._map_name(fetches)
        elif isinstance(fetches, (tuple, list)):
            _fetches = []
            for fetch in fetches:
                _fetches.append(self._map_name(fetch))
        elif isinstance(fetches, dict):
            _fetches = dict()
            for key, fetch in fetches.items():
                _fetches.update({key: self._map_name(fetch)})
        else:
            _fetches = fetches
        return _fetches


    def _fill_output(self, output, fetches):
        def _recast_output(out, ix=None):
            if isinstance(out, np.ndarray):
                fetch = fetches[ix] if ix is not None else fetches
                if isinstance(fetch, str):
                    fetch = self.graph.get_tensor_by_name(fetch)
                if fetch in self._to_classes:
                    return self.classes(self._to_classes[fetch])[out]
            return out

        if isinstance(output, (tuple, list)):
            _output = []
            for i, o in enumerate(output):
                _output.append(_recast_output(o, i))
            output = type(output)(_output)
        elif isinstance(output, dict):
            _output = type(output)()
            for k, v in output.items():
                _output.update({k: _recast_output(v, k)})
        else:
            output = _recast_output(output)

        return output

    def train(self, fetches=None, feed_dict=None, use_lock=False):   # pylint: disable=arguments-differ
        """ Train the model with the data provided

        Parameters
        ----------
        fetches : tuple, list
            a sequence of `tf.Operation` and/or `tf.Tensor` to calculate
        feed_dict : dict
            input data, where key is a placeholder name and value is a numpy value
        use_lock : bool
            if True, the whole train step is locked, thus allowing for multithreading.

        Returns
        -------
        Calculated values of tensors in `fetches` in the same structure

        See also
        --------
        `Tensorflow Session run <https://www.tensorflow.org/api_docs/python/tf/Session#run>`_
        """
        with self.graph.as_default():
            _feed_dict = self._fill_feed_dict(feed_dict, is_training=True)
            if fetches is None:
                _fetches = tuple()
            else:
                _fetches = self._fill_fetches(fetches, default=None)

            if self.microbatch:
                n_splits = np.ceil(len(batch[0]) / 1) #micro_batch_size)
                splitted = [np.array_split(res, n_splits) for res in batch]

                self.session.run(self._zero_grad)
                for x, y in zip(*splitted):
                    session.run(accum_op, feed_dict={x_ph: x, y_ph: y})
                self.session.run(self.train_step)
            else:
                _, output = self.session.run([self.train_step, _fetches], feed_dict=_feed_dict)

            if use_lock:
                self._train_lock.acquire()

            _all_fetches = []
            if self.train_step:
                _all_fetches += [self.train_step]
            if _fetches is not None:
                _all_fetches += [_fetches]
            if len(_all_fetches) > 0:
                _, output = self.session.run(_all_fetches, feed_dict=_feed_dict)
            else:
                output = None

            if use_lock:
                self._train_lock.release()

            return self._fill_output(output, _fetches)

    def predict(self, fetches=None, feed_dict=None):      # pylint: disable=arguments-differ
        """ Get predictions on the data provided

        Parameters
        ----------
        fetches : tuple, list
            a sequence of `tf.Operation` and/or `tf.Tensor` to calculate
        feed_dict : dict
            input data, where key is a placeholder name and value is a numpy value

        Returns
        -------
        Calculated values of tensors in `fetches` in the same structure

        Notes
        -----
        The only difference between `predict` and `train` is that `train` also executes a `train_step` operation
        which involves calculating and applying gradients and thus chainging model weights.

        See also
        --------
        `Tensorflow Session run <https://www.tensorflow.org/api_docs/python/tf/Session#run>`_
        """
        with self.graph.as_default():
            _feed_dict = self._fill_feed_dict(feed_dict, is_training=False)
            _fetches = self._fill_fetches(fetches, default='predictions')
            output = self.session.run(_fetches, _feed_dict)
        return self._fill_output(output, _fetches)

    def save(self, path, *args, **kwargs):
        """ Save tensorflow model.

        Parameters
        ----------
        path : str
            a path to a directory where all model files will be stored

        Examples
        --------
        >>> tf_model = ResNet34()

        Now save the model

        >>> tf_model.save('/path/to/models/resnet34')

        The model will be saved to /path/to/models/resnet34
        """
        with self.graph.as_default():
            if not os.path.exists(path):
                os.makedirs(path)
            saver = tf.train.Saver()
            saver.save(self.session, os.path.join(path, 'model'), *args, global_step=self.global_step, **kwargs)
            with open(os.path.join(path, 'attrs.json'), 'w') as f:
                json.dump(self._attrs, f)

    def load(self, path, graph=None, checkpoint=None, *args, **kwargs):
        """ Load a tensorflow model from files

        Parameters
        ----------
        path : str
            a directory where a model is stored
        graph : str
            a filename for a metagraph file
        checkpoint : str
            a checkpoint file name or None to load the latest checkpoint

        Examples
        --------
        >>> tf_model = ResNet34(load=True)

        >>> tf_model.load('/path/to/models/resnet34')
        """
        _ = args, kwargs
        self.session = tf.Session()

        with self.session.as_default():
            if graph is None:
                graph_files = glob.glob(os.path.join(path, '*.meta'))
                graph_files = [os.path.splitext(os.path.basename(graph))[0] for graph in graph_files]
                all_steps = []
                for graph in graph_files:
                    try:
                        step = int(graph.split('-')[-1])
                    except ValueError:
                        pass
                    else:
                        all_steps.append(step)
                graph = '-'.join(['model', str(max(all_steps))]) + '.meta'

            graph_path = os.path.join(path, graph)
            saver = tf.train.import_meta_graph(graph_path)

            if checkpoint is None:
                checkpoint_path = tf.train.latest_checkpoint(path)
            else:
                checkpoint_path = os.path.join(path, checkpoint)

            saver.restore(self.session, checkpoint_path)
            self.graph = self.session.graph

        with open(os.path.join(path, 'attrs.json'), 'r') as json_file:
            self._attrs = json.load(json_file)
        with self.graph.as_default():
            for attr, graph_item in zip(self._attrs, tf.get_collection('attrs')):
                setattr(self, attr, graph_item)

    def store_to_attr(self, attr, graph_item):
        """ Make a graph item (variable or operation) accessible as a model attribute """
        with self.graph.as_default():
            setattr(self, attr, graph_item)
            self._attrs.append(attr)
            tf.get_collection_ref('attrs').append(graph_item)

    @classmethod
    def crop(cls, inputs, shape_images, data_format='channels_last'):
        """ Crop input tensor to a shape of a given image.
        If shape_image has not fully defined shape (shape_image.get_shape() has at least one None),
        the returned tf.Tensor will be of unknown shape except the number of channels.

        Parameters
        ----------
        inputs : tf.Tensor
            input tensor
        shape_images : tf.Tensor
            a source images to which
        data_format : str {'channels_last', 'channels_first'}
            data format
        """

        static_shape = cls.spatial_shape(shape_images, data_format, False)
        dynamic_shape = cls.spatial_shape(shape_images, data_format, True)

        if None in cls.shape(inputs) + static_shape:
            return cls._dynamic_crop(inputs, static_shape, dynamic_shape, data_format)
        else:
            return cls._static_crop(inputs, static_shape, data_format)

    @classmethod
    def _static_crop(cls, inputs, shape, data_format='channels_last'):
        input_shape = np.array(cls.spatial_shape(inputs, data_format))

        if np.abs(input_shape - shape).sum() > 0:
            begin = [0] * inputs.shape.ndims
            if data_format == "channels_last":
                size = [-1] + shape + [-1]
            else:
                size = [-1, -1] + shape
            x = tf.slice(inputs, begin=begin, size=size)
        else:
            x = inputs
        return x

    @classmethod
    def _dynamic_crop(cls, inputs, static_shape, dynamic_shape, data_format='channels_last'):
        input_shape = cls.spatial_shape(inputs, data_format, True)
        n_channels = cls.num_channels(inputs, data_format)
        if data_format == 'channels_last':
            slice_size = [(-1,), dynamic_shape, (n_channels,)]
            output_shape = [None] * (len(static_shape) + 1) + [n_channels]
        else:
            slice_size = [(-1, n_channels), dynamic_shape]
            output_shape = [None, n_channels] + [None] * len(static_shape)

        begin = [0] * len(inputs.get_shape().as_list())
        size = tf.concat(slice_size, axis=0)
        cond = tf.reduce_sum(tf.abs(input_shape - dynamic_shape)) > 0
        x = tf.cond(cond, lambda: tf.slice(inputs, begin=begin, size=size), lambda: inputs)
        x.set_shape(output_shape)
        return x

    @classmethod
    def input_block(cls, inputs, name='input_block', **kwargs):
        """ Transform inputs with a convolution block

        Parameters
        ----------
        inputs : tf.Tensor
            input tensor
        name : str
            scope name

        Notes
        -----
        For other parameters see :func:`.conv_block`.

        Returns
        -------
        tf.Tensor
        """
        kwargs = cls.fill_params('input_block', **kwargs)
        if kwargs.get('layout'):
            return conv_block(inputs, name=name, **kwargs)
        return inputs

    @classmethod
    def body(cls, inputs, name='body', **kwargs):
        """ Base layers which produce a network embedding

        Parameters
        ----------
        inputs : tf.Tensor
            input tensor
        name : str
            scope name

        Notes
        -----
        For other parameters see :func:`.conv_block`.

        Returns
        -------
        tf.Tensor

        Examples
        --------
        ::

            MyModel.body(2, inputs, layout='ca ca ca', filters=[128, 256, 512], kernel_size=3)
        """
        kwargs = cls.fill_params('body', **kwargs)
        if kwargs.get('layout'):
            return conv_block(inputs, name=name, **kwargs)
        return inputs

    @classmethod
    def head(cls, inputs, name='head', **kwargs):
        """ Last network layers which produce output from the network embedding

        Parameters
        ----------
        inputs : tf.Tensor
            input tensor
        name : str
            scope name

        Notes
        -----
        For other parameters see :func:`.conv_block`.

        Returns
        -------
        tf.Tensor

        Examples
        --------
        A fully convolutional head with 3x3 and 1x1 convolutions and global max pooling:

            MyModel.head(2, network_embedding, layout='cacaP', filters=[128, num_classes], kernel_size=[3, 1])

        A fully connected head with dropouts, a dense layer with 1000 units and final dense layer with class logits::

            MyModel.head(2, network_embedding, layout='dfadf', units=[1000, num_classes], dropout_rate=.15)
        """
        kwargs = cls.fill_params('head', **kwargs)
        if kwargs.get('layout'):
            return conv_block(inputs, name=name, **kwargs)
        return inputs

    def output(self, inputs, ops=None, prefix=None, **kwargs):
        """ Add output operations to a model graph, like predictions, quality metrics, etc.

        Parameters
        ----------
        inputs : tf.Tensor or a sequence of tf.Tensors
            input tensors

        ops : a sequence of str
            operation names::
            - 'sigmoid' - add ``sigmoid(inputs)``
            - 'proba' - add ``softmax(inputs)``
            - 'labels' - add ``argmax(inputs)``
            - 'accuracy' - add ``mean(predicted_labels == true_labels)``

        prefix : a sequence of str
            a prefix for each input if there are multiple inputs

        Raises
        ------
        ValueError if the number of outputs does not equal to the number of prefixes
        TypeError if inputs is not a Tensor or a sequence of Tensors
        """
        kwargs = self.fill_params('output', **kwargs)
        predictions_op = self.pop('predictions', kwargs, default=None)

        if ops is None:
            ops = []
        elif not isinstance(ops, (list, tuple)):
            ops = [ops]

        if not isinstance(inputs, (tuple, list)):
            inputs = [inputs]
            prefix = prefix or 'output'
            prefix = [prefix]

        if len(inputs) != len(prefix):
            raise ValueError('Each output in multiple output models should have its own prefix')

        for i, tensor in enumerate(inputs):
            if not isinstance(tensor, tf.Tensor):
                raise TypeError("Network output is expected to be a Tensor, but given {}".format(type(inputs)))

            current_prefix = prefix[i]
            if current_prefix:
                ctx = tf.variable_scope(current_prefix)
                ctx.__enter__()
            else:
                ctx = None
            attr_prefix = current_prefix + '_' if current_prefix else ''

            pred_prefix = '' if len(inputs) == 1 else attr_prefix
            self._add_output_op(tensor, predictions_op, 'predictions', pred_prefix, **kwargs)
            for oper in ops:
                self._add_output_op(tensor, oper, oper, attr_prefix, **kwargs)

            if ctx:
                ctx.__exit__(None, None, None)

    def _add_output_op(self, inputs, oper, name, attr_prefix, **kwargs):
        if oper is None:
            self._add_output_identity(inputs, name, attr_prefix, **kwargs)
        elif oper == 'sigmoid':
            self._add_output_sigmoid(inputs, name, attr_prefix, **kwargs)
        elif oper == 'proba':
            self._add_output_proba(inputs, name, attr_prefix, **kwargs)
        elif oper == 'labels':
            self._add_output_labels(inputs, name, attr_prefix, **kwargs)
        elif oper == 'accuracy':
            self._add_output_accuracy(inputs, name, attr_prefix, **kwargs)

    def _add_output_identity(self, inputs, name, attr_prefix, **kwargs):
        _ = kwargs
        x = tf.identity(inputs, name=name)
        self.store_to_attr(attr_prefix + name, x)
        return x

    def _add_output_sigmoid(self, inputs, name, attr_prefix, **kwargs):
        _ = kwargs
        proba = tf.sigmoid(inputs, name=name)
        self.store_to_attr(attr_prefix + name, proba)

    def _add_output_proba(self, inputs, name, attr_prefix, **kwargs):
        axis = self.channels_axis(kwargs['data_format'])
        proba = tf.nn.softmax(inputs, name=name, dim=axis)
        self.store_to_attr(attr_prefix + name, proba)

    def _add_output_labels(self, inputs, name, attr_prefix, **kwargs):
        channels_axis = self.channels_axis(kwargs.get('data_format'))
        predicted_labels = tf.argmax(inputs, axis=channels_axis, name=name)
        self.store_to_attr(attr_prefix + name, predicted_labels)

    def _add_output_accuracy(self, inputs, name, attr_prefix, **kwargs):
        channels_axis = self.channels_axis(kwargs.get('data_format'))
        true_labels = tf.argmax(self.targets, axis=channels_axis)
        if not hasattr(self, attr_prefix + 'labels'):
            self._add_output_labels(inputs, 'labels', attr_prefix, **kwargs)
        x = getattr(self, attr_prefix + 'labels')
        x = tf.cast(x, true_labels.dtype)
        x = tf.cast(tf.equal(true_labels, x), 'float')
        accuracy = tf.reduce_mean(x, axis=channels_axis, name=name)
        self.store_to_attr(attr_prefix + name, accuracy)


    @classmethod
    def default_config(cls):
        """ Define model defaults

        You need to override this method if you expect your model or its blocks to serve as a base for other models
        (e.g. VGG for FCN, ResNet for LinkNet, etc).

        Put here all constants (like the number of filters, kernel sizes, block layouts, strides, etc)
        specific to the model, but independent of anything else (like image shapes, number of classes, etc).

        These defaults can be changed in `.build_config` or when calling `Pipeline.init_model`.

        Usually, it looks like::

            @classmethod
            def default_config(cls):
                config = TFModel.default_config()
                config['input_block'].update(dict(layout='cnap', filters=16, kernel_size=7, strides=2,
                                                  pool_size=3, pool_strides=2))
                config['body']['filters'] = 32
                config['head'].update(dict(layout='cnadV', dropout_rate=.2))
                return config
        """
        config = {}
        config['inputs'] = {}
        config['common'] = {'batch_norm': {'momentum': .1}}
        config['input_block'] = {}
        config['body'] = {}
        config['head'] = {}
        config['output'] = {}
        config['optimizer'] = 'Adam'
        config['microbatch'] = False
        return config

    @classmethod
    def fill_params(cls, _name, **kwargs):
        """ Fill block params from default config and kwargs """
        config = cls.default_config()
        _config = cls.get(_name, config)
        config = {**config['common'], **_config, **kwargs}
        return config

    def build_config(self, names=None):
        """ Define a model architecture configuration

        It takes just 2 steps:

        #. Define names for all placeholders and make input tensors by calling ``super().build_config(names)``.

           If the model config does not contain any name from ``names``, :exc:`KeyError` is raised.

           See :meth:`._make_inputs` for details.

        #. Define parameters for :meth:`.TFModel.input_block`, :meth:`.TFModel.body`, :meth:`.TFModel.head`
           which depend on inputs.

        #. Don't forget to return ``config``.

        Typically it looks like this::

            def build_config(self, names=None):
                names = names or ['images', 'labels']
                config = super().build_config(names)
                config['head']['num_classes'] = self.num_classes('targets')
                return config
        """

        config = self.default_config()

        for k in self.config:
            self.put(k, self.config[k], config)

        if config.get('inputs'):
            with tf.variable_scope('inputs'):
                self._make_inputs(names, config)
            inputs = self.get('input_block/inputs', config)

            if isinstance(inputs, str):
                config['common']['data_format'] = self.data_format(inputs)
                config['input_block']['inputs'] = self.inputs[inputs]
            elif isinstance(inputs, list):
                config['input_block']['inputs'] = [self.inputs[name] for name in inputs]
            else:
                raise ValueError('input_block/inputs should be specified with a name or a list of names.')

        config['body'] = {**config['body'], **self.get('body', self.config, {})}
        config['head'] = {**config['head'], **self.get('head', self.config, {})}
        config['output'] = {**config['output'], **self.get('output', self.config, {})}
        return config


    def _build(self, config=None):
        defaults = {'is_training': self.is_training, **config['common']}
        config['input_block'] = {**defaults, **config['input_block']}
        config['body'] = {**defaults, **config['body']}
        config['head'] = {**defaults, **config['head']}
        config['output'] = {**defaults, **config['output']}

        x = self.input_block(**config['input_block'])
        x = self.body(inputs=x, **config['body'])
        output = self.head(inputs=x, **config['head'])
        self.output(output, **config['output'])

    @classmethod
    def channels_axis(cls, data_format):
        """ Return the channels axis for the tensor

        Parameters
        ----------
        data_format : str {'channels_last', 'channels_first'}

        Returns
        -------
        number of channels : int
        """
        return 1 if data_format == "channels_first" or data_format.startswith("NC") else -1

    def data_format(self, tensor, **kwargs):
        """ Return the tensor data format (channels_last or channels_first)

        Parameters
        ----------
        tensor : str or tf.Tensor

        Returns
        -------
        data_format : str
        """
        config = self.get_tensor_config(tensor, **kwargs)
        return config.get('data_format')

    def has_classes(self, tensor):
        """ Check if a tensor has classes defined in the config """
        config = self.get_tensor_config(tensor)
        has = config.get('classes') is not None
        return has

    def classes(self, tensor):
        """ Return the  number of classes """
        config = self.get_tensor_config(tensor)
        classes = config.get('classes')
        if isinstance(classes, int):
            return np.arange(classes)
        return np.asarray(classes)

    def num_classes(self, tensor):
        """ Return the  number of classes """
        if self.has_classes(tensor):
            classes = self.classes(tensor)
            return classes if isinstance(classes, int) else len(classes)
        return self.get_num_channels(tensor)

    def get_num_channels(self, tensor, **kwargs):
        """ Return the number of channels in the tensor

        Parameters
        ----------
        tensor : str or tf.Tensor

        Returns
        -------
        number of channels : int
        """
        config = self.get_tensor_config(tensor, **kwargs)
        shape = config.get('shape')
        channels_axis = self.channels_axis(tensor, **kwargs)
        return shape[channels_axis] if shape else None

    @classmethod
    def num_channels(cls, tensor, data_format='channels_last'):
        """ Return number of channels in the input tensor

        Parameters
        ----------
        tensor : tf.Tensor

        Returns
        -------
        shape : tuple of ints
        """
        shape = tensor.get_shape().as_list()
        axis = TFModel.channels_axis(data_format)
        return shape[axis]

    def get_shape(self, tensor, **kwargs):
        """ Return the tensor shape without batch dimension

        Parameters
        ----------
        tensor : str or tf.Tensor

        Returns
        -------
        shape : tuple
        """
        config = self.get_tensor_config(tensor, **kwargs)
        return config.get('shape')

    @classmethod
    def shape(cls, tensor, dynamic=False):
        """ Return shape of the input tensor without batch size

        Parameters
        ----------
        tensor : tf.Tensor

        dynamic : bool
            if True, returns tensor which represents shape. If False, returns list of ints and/or Nones

        Returns
        -------
        shape : tf.Tensor or list
        """
        if dynamic:
            shape = tf.shape(tensor)
        else:
            shape = tensor.get_shape().as_list()
        return shape[1:]

    def get_spatial_dim(self, tensor, **kwargs):
        """ Return the tensor spatial dimensionality (without batch and channels dimensions)

        Parameters
        ----------
        tensor : str or tf.Tensor

        Returns
        -------
        number of spatial dimensions : int
        """
        config = self.get_tensor_config(tensor, **kwargs)
        return len(config.get('shape')) - 1

    @classmethod
    def spatial_dim(cls, tensor):
        """ Return spatial dim of the input tensor (without channels and batch dimension)

        Parameters
        ----------
        tensor : tf.Tensor

        Returns
        -------
        dim : int
        """
        return len(tensor.get_shape().as_list()) - 2

    def get_spatial_shape(self, tensor, **kwargs):
        """ Return the tensor spatial shape (without batch and channels dimensions)

        Parameters
        ----------
        tensor : str or tf.Tensor

        Returns
        -------
        spatial shape : tuple
        """
        config = self.get_tensor_config(tensor, **kwargs)
        data_format = config.get('data_format')
        shape = config.get('shape')[:-1] if data_format == 'channels_last' else config.get('shape')[1:]
        return shape

    @classmethod
    def spatial_shape(cls, tensor, data_format='channels_last', dynamic=False):
        """ Return spatial shape of the input tensor

        Parameters
        ----------
        tensor : tf.Tensor

        dynamic : bool
            if True, returns tensor which represents shape. If False, returns list of ints and/or Nones

        Returns
        -------
        shape : tf.Tensor or list
        """
        if dynamic:
            shape = tf.shape(tensor)
        else:
            shape = tensor.get_shape().as_list()
        axis = slice(1, -1) if data_format == "channels_last" else slice(2, None)
        return shape[axis]

    def get_batch_size(self, tensor):
        """ Return batch size (the length of the first dimension) of the input tensor

        Parameters
        ----------
        tensor : str or tf.Tensor

        Returns
        -------
        batch size : int or None
        """
        if isinstance(tensor, tf.Tensor):
            pass
        elif isinstance(tensor, str):
            if tensor in self._inputs:
                tensor = self._inputs[tensor]['placeholder']
            else:
                input_name = self._map_name(tensor)
                if input_name in self._inputs:
                    tensor = self._inputs[input_name]
                else:
                    tensor = self.graph.get_tensor_by_name(input_name)
        else:
            raise TypeError("Tensor can be tf.Tensor or string, but given %s" % type(tensor))

        return tensor.get_shape().as_list()[0]

    @classmethod
    def batch_size(cls, tensor):
        """ Return batch size (the length of the first dimension) of the input tensor

        Parameters
        ----------
        tensor : tf.Tensor

        Returns
        -------
        batch size : int or None
        """
        return tensor.get_shape().as_list()[0]

    @classmethod
    def se_block(cls, inputs, ratio, name='se', **kwargs):
        """ Squeeze and excitation block

        Hu J. et al. "`Squeeze-and-Excitation Networks <https://arxiv.org/abs/1709.01507>`_"

        Parameters
        ----------
        inputs : tf.Tensor
            input tensor
        ratio : int
            squeeze ratio for the number of filters

        Returns
        -------
        tf.Tensor
        """
        with tf.variable_scope(name):
            data_format = kwargs.get('data_format')
            in_filters = cls.num_channels(inputs, data_format)
            x = conv_block(inputs, 'Vfafa', units=[in_filters//ratio, in_filters], name='se',
                           **{**kwargs, 'activation': [tf.nn.relu, tf.nn.sigmoid]})

            shape = [-1] + [1] * (len(cls.get_spatial_shape(inputs, data_format)) + 1)
            axis = cls.channels_axis(data_format)
            shape[axis] = in_filters
            scale = tf.reshape(x, shape)
            x = inputs * scale
        return x

<<<<<<< HEAD
    def add_microbatching(self):
        """ Add ops for microbatching """
        train_vars = self.get_trainable_variables()
        with tf.variable_scope('microbatch'):
            microbatch_size = tf.cast(tf.shape(self.targets)[0], tf.float32)
            grad_acc_vars = [tf.Variable(tf.zeros_like(var.initialized_value()), trainable=False) for var in train_vars]
            batch_size_var = tf.Variable(tf.zeros(shape=(), dtype=tf.float32), trainable=False)

            zero_grad_ops = [var.assign(tf.zeros_like(var)) for var in grad_acc_vars]
            zero_batch_size_op = batch_size_var.assign(tf.zeros(shape=(), dtype=tf.float32))
            zero_op = tf.group(zero_grad_ops, zero_batch_size_op, name='zero_grad')

            grad = opt.compute_gradients(self.loss, train_vars)
            update_grad_ops = [grad_acc_vars[i].assign_add(g) for i, (g, _) in enumerate(grad)]
            update_batch_size_op = batch_size_var.assign_add(microbatch_size)
            update_op = tf.group(update_grad_ops, update_batch_size_op, name='update_grad')

            train_op = opt.apply_gradients([(grad_acc_vars[i] / batch_size_var, v) for i, (_, v) in enumerate(grad)])
        return train_op, update_op, zero_op
=======
    @classmethod
    def upsample(cls, inputs, factor=None, layout='b', name='upsample', **kwargs):
        """ Upsample input tensor

        Parameters
        ----------
        inputs : tf.Tensor or tuple of two tf.Tensor
            a tensor to resize and a tensor which size to resize to
        factor : int
            an upsamping scale
        layout : str
            resizing technique, a sequence of:

            - R - use residual connection with bilinear additive upsampling (must be the first symbol)
            - b - bilinear resize
            - B - bilinear additive upsampling
            - N - nearest neighbor resize
            - t - transposed convolution
            - X - subpixel convolution

        Returns
        -------
        tf.Tensor
        """
        if np.all(factor == 1):
            return inputs

        resize_to = None
        if isinstance(inputs, (list, tuple)):
            x, resize_to = inputs
        else:
            x = inputs
        inputs = None

        x = upsample(x, factor, layout, name=name, **kwargs)
        if resize_to is not None:
            x = cls.crop(x, resize_to, kwargs['data_format'])
        return x

    @classmethod
    def pyramid_pooling(cls, inputs, name='psp', **kwargs):
        """ Pyramid Pooling module

        Zhao H. et al. "`Pyramid Scene Parsing Network <https://arxiv.org/abs/1612.01105>`_"

        Parameters
        ----------
        inputs : tf.Tensor
            input tensor
        pool_size : tuple of int
            feature region sizes - pooling kernel sizes (e.g. [1, 2, 3, 6])

        Returns
        -------
        tf.Tensor
        """
        pool_size = cls.pop('pool_size', kwargs)
        pool_op = cls.pop('pool_op', kwargs, default='mean')
        layout = cls.pop('layout', kwargs, default='cna')
        kernel_size = cls.pop('kernel_size', kwargs, default=1)
        filters = cls.num_channels(inputs, kwargs['data_format'])
        filters = cls.pop('filters', kwargs, default=filters)
        upsample_args = cls.pop('upsample', kwargs, default={})
        upsample_args = {**kwargs, **upsample_args}

        x, inputs = inputs, None
        with tf.variable_scope(name):
            layers = []
            for level in pool_size:
                if level == 1:
                    pass
                else:
                    x = conv_block(x, 'p', pool_op=pool_op, pool_size=level, pool_strides=level,
                                   name='pool', **kwargs)
                x = conv_block(x, layout, filters=filters, kernel_size=kernel_size, name='conv', **kwargs)
                x = cls.upsample(x, factor=level, **upsample_args)
                layers.append(x)
            axis = cls.channels_axis(kwargs.get('data_format'))
            x = tf.concat(layers, axis=axis)
        return x

    @classmethod
    def aspp(cls, inputs, name='aspp', **kwargs):
        """ Atrous Spatial Pyramid Pooling module

        Chen L. et al. "`Rethinking Atrous Convolution for Semantic Image Segmentation
        <https://arxiv.org/abs/1706.05587>`_"

        Parameters
        ----------
        inputs : tf.Tensor
            input tensor
        rates : tuple of int
            dilation rates for branches (default=[6, 12, 18])

        Returns
        -------
        tf.Tensor
        """
        rates = cls.pop('rates', kwargs, default=[6, 12, 18])
        layout = cls.pop('layout', kwargs, default='cna')
        kernel_size = cls.pop('kernel_size', kwargs, default=3)
        filters = cls.num_channels(inputs, kwargs['data_format'])
        filters = cls.pop('filters', kwargs, default=filters)

        with tf.variable_scope(name):
            layers = []
            layers.append(conv_block(inputs, layout, filters=filters, kernel_size=1, name='conv-1x1', **kwargs))

            for level in rates:
                x = conv_block(inputs, layout, filters=filters, kernel_size=kernel_size, dilation_rate=level,
                               name='conv-%d' % level, **kwargs)
                layers.append(x)

            with tf.variable_scope('image_features'):
                x = global_average_pooling(inputs, **kwargs)
                x = cls.upsample((x, inputs), layout='b', **kwargs)
            layers.append(x)

            axis = cls.channels_axis(kwargs.get('data_format'))
            x = tf.concat(layers, axis=axis, name='concat')
            x = conv_block(x, layout, filters=filters, kernel_size=1, name='last_conv', **kwargs)
        return x
>>>>>>> 5166cdd4
<|MERGE_RESOLUTION|>--- conflicted
+++ resolved
@@ -239,38 +239,33 @@
 
                 config = self.build_config()
                 self._build(config)
-
-<<<<<<< HEAD
-                self._make_loss(config)
-                self.store_to_attr('loss', tf.losses.get_total_loss())
-
-                microbatch = self.get('microbatch', config)
-=======
->>>>>>> 5166cdd4
+                print("Layers has been built")
+
+                self._microbatch = self.get('microbatch', config)
                 if self.train_step is None:
                     self._make_loss(config)
                     self.store_to_attr('loss', tf.losses.get_total_loss())
 
                     optimizer = self._make_optimizer(config)
 
-<<<<<<< HEAD
-                    update_ops = tf.get_collection(tf.GraphKeys.UPDATE_OPS)
-                    with tf.control_dependencies(update_ops):
-                        if microbatch:
-                            self._microbatch = microbatch
-                            train_step, update_grad, zero_grad = self.add_microbatching()
-                            self.store_to_attr('_update_grad', update_grad)
-                            self.store_to_attr('_zero_grad', zero_grad)
-                        else:
-                            train_step = optimizer.minimize(self.loss, global_step=self.global_step)
-                        self.store_to_attr('train_step', train_step)
-=======
                     if optimizer:
                         update_ops = tf.get_collection(tf.GraphKeys.UPDATE_OPS)
                         with tf.control_dependencies(update_ops):
-                            train_step = optimizer.minimize(self.loss, global_step=self.global_step)
-                            self.store_to_attr('train_step', train_step)
->>>>>>> 5166cdd4
+                            if self._microbatch:
+                                print(".... Setting microbatching...")
+                                train_step, update_grad, zero_grad = self.setup_microbatching(optimizer)
+                                print(".... Microbatching is ready...")
+                                self.store_to_attr('_update_grad', update_grad)
+                                self.store_to_attr('_zero_grad', zero_grad)
+                            else:
+                                #train_step = optimizer.minimize(self.loss, global_step=self.global_step)
+                                train_vars = tf.trainable_variables()
+                                grad = optimizer.compute_gradients(self.loss, train_vars)
+                                for i, (g, v) in enumerate(grad):
+                                    print(i, g)
+                                    print('  ', v)
+                                train_step = optimizer.apply_gradients(grad)
+                        self.store_to_attr('train_step', train_step)
                 else:
                     self.store_to_attr('train_step', self.train_step)
 
@@ -584,7 +579,7 @@
 
     def get_trainable_vars(self):
         """ Return all trainable variables in the model graph """
-        with self.graph:
+        with self.graph.as_default():
             vars = tf.trainable_variables()
         return vars
 
@@ -644,6 +639,34 @@
         config = {**config, **kwargs}
         return config
 
+    def setup_microbatching(self, optimizer):
+        """ Add ops for microbatching """
+        train_vars = tf.trainable_variables()
+
+        #with tf.variable_scope('microbatch'):
+        microbatch_size = tf.cast(tf.shape(self.targets)[0], tf.float32)
+        grad_acc_vars = [tf.Variable(tf.zeros_like(var.initialized_value()), trainable=False) for var in train_vars]
+        batch_size_var = tf.Variable(tf.zeros(shape=(), dtype=tf.float32), trainable=False)
+
+        zero_grad_ops = [var.assign(tf.zeros_like(var)) for var in grad_acc_vars]
+        zero_batch_size_op = batch_size_var.assign(tf.zeros(shape=(), dtype=tf.float32))
+        #zero_op = tf.group(zero_grad_ops, zero_batch_size_op, name='zero_grad')
+        zero_op = [zero_grad_ops, zero_batch_size_op]
+
+        print(self.loss)
+        grad = optimizer.compute_gradients(self.loss, train_vars)
+        grad2 = [gv for gv in grad if gv[0] is not None]
+        for i, (g, v) in enumerate(grad):
+            print(i, g)
+            print('  ', v)
+        update_grad_ops = [grad_acc_vars[i].assign_add(g) for i, (g, _) in enumerate(grad)]
+        update_batch_size_op = batch_size_var.assign_add(microbatch_size)
+        #update_op = tf.group(update_grad_ops, update_batch_size_op, name='update_grad')
+        update_op = [update_grad_ops, update_batch_size_op]
+
+        train_op = optimizer.apply_gradients([(grad_acc_vars[i] / batch_size_var, v) for i, (_, v) in enumerate(grad)])
+        return train_op, update_op, zero_op
+
     def _map_name(self, name):
         if isinstance(name, str):
             if hasattr(self, name):
@@ -734,40 +757,49 @@
         `Tensorflow Session run <https://www.tensorflow.org/api_docs/python/tf/Session#run>`_
         """
         with self.graph.as_default():
-            _feed_dict = self._fill_feed_dict(feed_dict, is_training=True)
-            if fetches is None:
-                _fetches = tuple()
+            if self._microbatch:
+                print('Train microbatch', self._microbatch)
+                splitted = []
+                for k, v in feed_dict.items():
+                    splitted[k] = np.array_split(v, len(v))
+                lenv = len(feed_dict.values()[0])
+
+                self.session.run(self._zero_grad)
+                for i in range(lenv):
+                    _fd = {}
+                    for k, v in splitted.items():
+                        _fd[k] = v[i]
+                    _feed_dict = self._fill_feed_dict(_fd, is_training=True)
+                    self.session.run(self._update_grad, feed_dict=_feed_dict)
+                _, output = self.session.run([self.train_step, self.loss])
+
+                output = None
             else:
-                _fetches = self._fill_fetches(fetches, default=None)
-
-            if self.microbatch:
-                n_splits = np.ceil(len(batch[0]) / 1) #micro_batch_size)
-                splitted = [np.array_split(res, n_splits) for res in batch]
-
-                self.session.run(self._zero_grad)
-                for x, y in zip(*splitted):
-                    session.run(accum_op, feed_dict={x_ph: x, y_ph: y})
-                self.session.run(self.train_step)
-            else:
-                _, output = self.session.run([self.train_step, _fetches], feed_dict=_feed_dict)
-
-            if use_lock:
-                self._train_lock.acquire()
-
-            _all_fetches = []
-            if self.train_step:
-                _all_fetches += [self.train_step]
-            if _fetches is not None:
-                _all_fetches += [_fetches]
-            if len(_all_fetches) > 0:
-                _, output = self.session.run(_all_fetches, feed_dict=_feed_dict)
-            else:
-                output = None
-
-            if use_lock:
-                self._train_lock.release()
-
-            return self._fill_output(output, _fetches)
+                _feed_dict = self._fill_feed_dict(feed_dict, is_training=True)
+                if fetches is None:
+                    _fetches = tuple()
+                else:
+                    _fetches = self._fill_fetches(fetches, default=None)
+
+                if use_lock:
+                    self._train_lock.acquire()
+
+                _all_fetches = []
+                if self.train_step:
+                    _all_fetches += [self.train_step]
+                if _fetches is not None:
+                    _all_fetches += [_fetches]
+                if len(_all_fetches) > 0:
+                    _, output = self.session.run(_all_fetches, feed_dict=_feed_dict)
+                else:
+                    output = None
+
+                if use_lock:
+                    self._train_lock.release()
+
+                output = self._fill_output(output, _fetches)
+
+            return output
 
     def predict(self, fetches=None, feed_dict=None):      # pylint: disable=arguments-differ
         """ Get predictions on the data provided
@@ -1488,27 +1520,6 @@
             x = inputs * scale
         return x
 
-<<<<<<< HEAD
-    def add_microbatching(self):
-        """ Add ops for microbatching """
-        train_vars = self.get_trainable_variables()
-        with tf.variable_scope('microbatch'):
-            microbatch_size = tf.cast(tf.shape(self.targets)[0], tf.float32)
-            grad_acc_vars = [tf.Variable(tf.zeros_like(var.initialized_value()), trainable=False) for var in train_vars]
-            batch_size_var = tf.Variable(tf.zeros(shape=(), dtype=tf.float32), trainable=False)
-
-            zero_grad_ops = [var.assign(tf.zeros_like(var)) for var in grad_acc_vars]
-            zero_batch_size_op = batch_size_var.assign(tf.zeros(shape=(), dtype=tf.float32))
-            zero_op = tf.group(zero_grad_ops, zero_batch_size_op, name='zero_grad')
-
-            grad = opt.compute_gradients(self.loss, train_vars)
-            update_grad_ops = [grad_acc_vars[i].assign_add(g) for i, (g, _) in enumerate(grad)]
-            update_batch_size_op = batch_size_var.assign_add(microbatch_size)
-            update_op = tf.group(update_grad_ops, update_batch_size_op, name='update_grad')
-
-            train_op = opt.apply_gradients([(grad_acc_vars[i] / batch_size_var, v) for i, (_, v) in enumerate(grad)])
-        return train_op, update_op, zero_op
-=======
     @classmethod
     def upsample(cls, inputs, factor=None, layout='b', name='upsample', **kwargs):
         """ Upsample input tensor
@@ -1631,5 +1642,4 @@
             axis = cls.channels_axis(kwargs.get('data_format'))
             x = tf.concat(layers, axis=axis, name='concat')
             x = conv_block(x, layout, filters=filters, kernel_size=1, name='last_conv', **kwargs)
-        return x
->>>>>>> 5166cdd4
+        return x