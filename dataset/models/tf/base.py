--- conflicted
+++ resolved
@@ -205,13 +205,10 @@
         self.global_step = None
         self.loss = None
         self.train_step = None
-<<<<<<< HEAD
         self._microbatch = None
         self._zero_grad = None
         self._update_grad = None
-=======
         self._train_lock = threading.Lock()
->>>>>>> a92e81e1
         self._attrs = []
         self._to_classes = {}
         self._inputs = {}
@@ -256,7 +253,7 @@
                 microbatch = self.get('microbatch', config)
                 if self.train_step is None:
                     optimizer = self._make_optimizer(config)
-<<<<<<< HEAD
+
                     update_ops = tf.get_collection(tf.GraphKeys.UPDATE_OPS)
                     with tf.control_dependencies(update_ops):
                         if microbatch:
@@ -267,13 +264,6 @@
                         else:
                             train_step = optimizer.minimize(self.loss, global_step=self.global_step)
                         self.store_to_attr('train_step', train_step)
-=======
-
-                    if optimizer:
-                        update_ops = tf.get_collection(tf.GraphKeys.UPDATE_OPS)
-                        with tf.control_dependencies(update_ops):
-                            self.store_to_attr('train_step', optimizer.minimize(self.loss, global_step=self.global_step))
->>>>>>> a92e81e1
                 else:
                     self.store_to_attr('train_step', self.train_step)
 
@@ -865,7 +855,6 @@
                 _fetches = tuple()
             else:
                 _fetches = self._fill_fetches(fetches, default=None)
-<<<<<<< HEAD
 
             if self.microbatch:
                 n_splits = np.ceil(len(batch[0]) / 1) #micro_batch_size)
@@ -877,8 +866,6 @@
                 self.session.run(self.train_step)
             else:
                 _, output = self.session.run([self.train_step, _fetches], feed_dict=_feed_dict)
-=======
->>>>>>> a92e81e1
 
             if use_lock:
                 self._train_lock.acquire()
