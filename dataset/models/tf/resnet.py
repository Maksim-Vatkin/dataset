"""
Kaiming He et al. "`Deep Residual Learning for Image Recognition
<https://arxiv.org/abs/1512.03385>`_"

Kaiming He et al. "Identity Mappings in Deep Residual Networks
<https://arxiv.org/abs/1603.05027>`_"

Sergey Zagoruyko, Nikos Komodakis. "`Wide Residual Networks
<https://arxiv.org/abs/1605.07146>`_"

Xie S. et al. "`Aggregated Residual Transformations for Deep Neural Networks
<https://arxiv.org/abs/1611.05431>`_"
"""
import numpy as np
import tensorflow as tf

from . import TFModel
from .layers import conv_block


class ResNet(TFModel):
    """ The base ResNet model

    **Configuration**

    inputs : dict
        dict with keys 'images' and 'masks' (see :meth:`._make_inputs`)

    input_block : dict
        filters : int
            number of filters (default=64)

    body : dict
        num_blocks : list of int
            number of blocks in each group with the same number of filters.
        filters : list of int
            number of filters in each group

        block : dict
            bottleneck : bool
                whether to use bottleneck blocks (1x1,3x3,1x1) or simple (3x3,3x3)
            bottleneck_factor : int
                filter shrinking factor in a bottleneck block (default=4)
            post_activation : None or callable
                an activation to use after residual and shortcut summation (default is None)
            width_factor : int
                widening factor to make WideResNet (default=1)
            se_block : bool
                whether to use squeeze-and-excitation blocks (default=0)
            se_factor : int
                squeeze-and-excitation channels ratio (default=16)
            resnext : bool
                whether to use aggregated ResNeXt block (default=0)
            resnext_factor : int
                the number of aggregations in ResNeXt block (default=32)

    head : dict
        'Vdf' with dropout_rate=.4
    """
    @classmethod
    def default_config(cls):
        config = TFModel.default_config()
        config['input_block'].update(dict(layout='cnap', filters=64, kernel_size=7, strides=2,
                                          pool_size=3, pool_strides=2))

        config['body']['block'] = dict(post_activation=None, downsample=False,
                                       bottleneck=False, bottleneck_factor=4,
                                       width_factor=1,
                                       resnext=False, resnext_factor=32,
                                       se_block=False, se_factor=16)

        config['head'].update(dict(layout='Vdf', dropout_rate=.4, units=2))
        config['loss'] = 'ce'

        return config

    def build_config(self, names=None):
        config = super().build_config(names)
        config['head']['units'] = self.num_classes('targets')
        return config

    @classmethod
    def body(cls, inputs, name='body', **kwargs):
        """ Base layers

        Parameters
        ----------
        inputs : tf.Tensor
            input tensor
        filters : list of int
            number of filters in each block group
        num_blocks : list of int
            number of blocks in each group
        bottleneck : bool
            whether to use a simple or bottleneck block
        bottleneck_factor : int
            filter number multiplier for a bottleneck block
        name : str
            scope name

        Returns
        -------
        tf.Tensor
        """
        kwargs = cls.fill_params('body', **kwargs)
        filters, block_args = cls.pop(['filters', 'block'], kwargs)
        block_args = {**kwargs, **block_args}

        with tf.variable_scope(name):
            x = inputs
            for i, n_blocks in enumerate(kwargs['num_blocks']):
                with tf.variable_scope('group-%d' % i):
                    for block in range(n_blocks):
                        downsample = i > 0 and block == 0
                        block_args['downsample'] = downsample
                        x = cls.block(x, filters=filters[i], name='block-%d' % block, **block_args)
                        x = tf.identity(x, name='output')
        return x

    @classmethod
    def double_block(cls, inputs, name='double_block', downsample=True, **kwargs):
        """ Two ResNet blocks one after another

        Parameters
        ----------
        inputs : tf.Tensor
            input tensor
        downsample : bool
            whether to decrease spatial dimensions
        name : str
            scope name
        kwargs : dict
            block parameters

        Returns
        -------
        tf.Tensor
        """
        with tf.variable_scope(name):
            x = cls.block(inputs, name='block-1', downsample=downsample, **kwargs)
            x = cls.block(x, name='block-2', downsample=False, **kwargs)
        return x

    @classmethod
    def block(cls, inputs, name='block', **kwargs):
        """ A network building block

        Parameters
        ----------
        inputs : tf.Tensor
            input tensor
        filters : int or list/tuple of ints
            number of output filters
        downsample : bool
            whether to decrease spatial dimensions with strides=2 in the first convolution
        resnext : bool
            whether to use an aggregated ResNeXt block
        resnext_factor : int
            cardinality for ResNeXt block
        bottleneck : bool
            whether to use a simple (`False`) or bottleneck (`True`) block
        bottleneck_factor : int
            the filters nultiplier in the bottleneck block
        se_block : bool
            whether to include squeeze and excitation block
        se_factor : int
            se block ratio
        name : str
            scope name
        kwargs : dict
            conv_block parameters for all sub blocks

        Returns
        -------
        tf.Tensor
        """
        defaults = cls.get('body/block', ResNet.default_config())
        kwargs = {**defaults, **kwargs}
        filters, downsample = cls.pop(['filters', 'downsample'], kwargs)
        bottleneck, bottleneck_factor = cls.pop(['bottleneck', 'bottleneck_factor'], kwargs)
        resnext, resnext_factor = cls.pop(['resnext', 'resnext_factor'], kwargs)
        se_block, se_factor = cls.pop(['se_block', 'se_factor'], kwargs)
        post_activation = cls.pop('post_activation', kwargs)

        with tf.variable_scope(name):
            if resnext:
                x = cls.next_sub_block(inputs, filters, bottleneck, resnext_factor, name='sub',
                                       downsample=downsample, **kwargs)
            else:
                x = cls.sub_block(inputs, filters, bottleneck, bottleneck_factor, name='sub',
                                  downsample=downsample, **kwargs)

            data_format = kwargs.get('data_format')
<<<<<<< HEAD
            inputs_channels = cls.get_num_channels(inputs, data_format)
            x_channels = cls.get_num_channels(x, data_format)
=======
            inputs_channels = cls.num_channels(inputs, data_format)
            x_channels = cls.num_channels(x, data_format)
>>>>>>> ecf27efa

            if inputs_channels != x_channels or downsample:
                strides = 2 if downsample else 1
                shortcut = conv_block(inputs, name='shortcut', **{**kwargs, **dict(layout='c', filters=x_channels,
                                                                                   kernel_size=1, strides=strides)})
            else:
                shortcut = inputs

            if se_block:
                x = cls.se_block(x, se_factor, **kwargs)

            x = x + shortcut

            if post_activation:
                x = post_activation(x)

            x = tf.identity(x, name='output')

        return x

    @classmethod
    def sub_block(cls, inputs, filters, bottleneck, bottleneck_factor, **kwargs):
        """ ResNet convolution block

        Parameters
        ----------
        inputs : tf.Tensor
            input tensor
        filters : int
            number of output filters
        downsample : bool
            whether to decrease spatial dimensions with strides=2
        bottleneck : bool
            whether to use a simple or a bottleneck block
        bottleneck_factor : int
            filter count scaling factor
        kwargs : dict
            conv_block parameters

        Returns
        -------
        tf.Tensor
        """
        if bottleneck:
            x = cls.bottleneck_block(inputs, filters=filters, bottleneck_factor=bottleneck_factor, **kwargs)
        else:
            x = cls.simple_block(inputs, filters=filters, **kwargs)
        return x

    @classmethod
    def simple_block(cls, inputs, layout='acnacn', filters=None, kernel_size=3, downsample=False, **kwargs):
        """ A simple residual block with two 3x3 convolutions

        Parameters
        ----------
        inputs : tf.Tensor
            input tensor
        filters : int
            number of filters
        kernel_size : int or tuple
            convolution kernel size
        downsample : bool
            whether to decrease spatial dimensions with strides=2
        name : str
            scope name
        kwargs : dict
            conv_block parameters

        Returns
        -------
        tf.Tensor
        """
        strides = ([2] + [1] * layout.count('c')) if downsample else 1
        return conv_block(inputs, layout, filters=filters, kernel_size=kernel_size, strides=strides, **kwargs)

    @classmethod
    def bottleneck_block(cls, inputs, layout='acnacnacn', filters=None, kernel_size=None, bottleneck_factor=4,
                         downsample=False, **kwargs):
        """ A stack of 1x1, 3x3, 1x1 convolutions

        Parameters
        ----------
        inputs : tf.Tensor
            input tensor
        filters : int
            number of filters in the first two convolutions
        kernel_size : int or tuple
            convolution kernel size
        bottleneck_factor : int
            scale factor for the number of filters
        downsample : bool
            whether to decrease spatial dimensions with strides=2
        kwargs : dict
            conv_block parameters

        Returns
        -------
        tf.Tensor
        """
        kernel_size = [1, 3, 1] if kernel_size is None else kernel_size
        n = layout.count('c') - 2
        if kwargs.get('strides') is None:
            strides = ([1, 2] + [1] * n) if downsample else 1
        else:
            strides = kwargs.pop('strides')
        x = conv_block(inputs, layout, [filters, filters, filters * bottleneck_factor], kernel_size=kernel_size,
                       strides=strides, **kwargs)
        return x

    @classmethod
    def next_sub_block(cls, inputs, filters, bottleneck, resnext_factor, name, **kwargs):
        """ ResNeXt convolution block

        Parameters
        ----------
        inputs : tf.Tensor
            input tensor
        filters : int
            number of output filters
        bottleneck : bool
            whether to use a simple or a bottleneck block
        resnext_factor : int
            cardinality for ResNeXt model
        name : str
            scope name
        kwargs : dict
            `sub_block` parameters

        Returns
        -------
        tf.Tensor
        """
        _filters = 4 if bottleneck else [4, filters]
        sub_blocks = []
        with tf.variable_scope(name):
            for i in range(resnext_factor):
                x = cls.sub_block(inputs, filters=_filters, bottleneck=bottleneck, bottleneck_factor=filters//4,
                                  name='next_sub_block-%d' % i, **kwargs)
                sub_blocks.append(x)
            x = tf.add_n(sub_blocks)
        return x

    @classmethod
    def make_encoder(cls, inputs, name='encoder', **kwargs):
        """ Build the input block and the body and return encoder tensors

        Parameters
        ----------
        inputs : tf.Tensor
            input tensor
        name : str
            scope name
        kwargs : dict
            input_block and body params

        Returns
        -------
        tf.Tensor
        """
        input_block = kwargs.pop('input_block', {})
        body = kwargs.pop('body', {})
        input_block = cls.fill_params('input_block', **{**kwargs, **input_block})
        body = cls.fill_params('body', **{**kwargs, **body})

        with tf.variable_scope(name):
            x = cls.input_block(inputs, name='input_block', **input_block)
            x = cls.body(x, name='body', **body)

            scope = tf.get_default_graph().get_name_scope()
            encoder_tensors = []
            for i, _ in enumerate(body['num_blocks']):
                tensor_name = scope + '/body/group-%d'%i + '/output:0'
                x = tf.get_default_graph().get_tensor_by_name(tensor_name)
                encoder_tensors.append(x)
        return encoder_tensors


class ResNet18(ResNet):
    """ The original ResNet-18 architecture """
    @classmethod
    def default_config(cls):
        config = ResNet.default_config()

        filters = 64   # number of filters in the first block
        config['body']['num_blocks'] = [2, 2, 2, 2]
        config['body']['filters'] = 2 ** np.arange(len(config['body']['num_blocks'])) * filters \
                                    * config['body']['block']['width_factor']
        config['body']['block']['bottleneck'] = False
        return config


class ResNet34(ResNet):
    """ The original ResNet-34 architecture """
    @classmethod
    def default_config(cls):
        config = ResNet.default_config()

        config['body']['num_blocks'] = [3, 4, 6, 3]
        filters = 64   # number of filters in the first block
        config['body']['filters'] = 2 ** np.arange(len(config['body']['num_blocks'])) * filters \
                                    * config['body']['block']['width_factor']
        config['body']['block']['bottleneck'] = False
        return config


class ResNet50(ResNet):
    """ The original ResNet-50 architecture """
    @classmethod
    def default_config(cls):
        config = ResNet34.default_config()
        config['body']['block']['bottleneck'] = True
        return config


class ResNet101(ResNet):
    """ The original ResNet-101 architecture """
    @classmethod
    def default_config(cls):
        config = ResNet.default_config()

        filters = 64   # number of filters in the first block
        config['body']['num_blocks'] = [3, 4, 23, 3]
        config['body']['filters'] = 2 ** np.arange(len(config['body']['num_blocks'])) * filters \
                                    * config['body']['block']['width_factor']
        config['body']['block']['bottleneck'] = True
        return config


class ResNet152(ResNet):
    """ The original ResNet-152 architecture """
    @classmethod
    def default_config(cls):
        config = ResNet.default_config()

        filters = 64   # number of filters in the first block
        config['body']['num_blocks'] = [3, 8, 63, 3]
        config['body']['filters'] = 2 ** np.arange(len(config['body']['num_blocks'])) * filters \
                                    * config['body']['block']['width_factor']
        config['body']['block']['bottleneck'] = True
        return config<|MERGE_RESOLUTION|>--- conflicted
+++ resolved
@@ -191,13 +191,8 @@
                                   downsample=downsample, **kwargs)
 
             data_format = kwargs.get('data_format')
-<<<<<<< HEAD
-            inputs_channels = cls.get_num_channels(inputs, data_format)
-            x_channels = cls.get_num_channels(x, data_format)
-=======
             inputs_channels = cls.num_channels(inputs, data_format)
             x_channels = cls.num_channels(x, data_format)
->>>>>>> ecf27efa
 
             if inputs_channels != x_channels or downsample:
                 strides = 2 if downsample else 1
