# pylint: disable=undefined-variable
""" Contains base class for tensorflow models """

import os
import glob
import re
import json
import numpy as np
import tensorflow as tf

from ..base import BaseModel
from .losses import dice
from ...utils import copy1


LOSSES = {
    'mse': tf.losses.mean_squared_error,
    'ce': tf.losses.softmax_cross_entropy,
    'crossentropy': tf.losses.softmax_cross_entropy,
    'absolutedifference': tf.losses.absolute_difference,
    'l1': tf.losses.absolute_difference,
    'cosine': tf.losses.cosine_distance,
    'cos': tf.losses.cosine_distance,
    'hinge': tf.losses.hinge_loss,
    'huber': tf.losses.huber_loss,
    'logloss': tf.losses.log_loss,
    'dice': dice
}

DECAYS = {
    'exp': tf.train.exponential_decay,
    'invtime': tf.train.inverse_time_decay,
    'naturalexp': tf.train.natural_exp_decay,
    'const': tf.train.piecewise_constant,
    'poly': tf.train.polynomial_decay
}


class TFModel(BaseModel):
    r""" Base class for all tensorflow models

    Attributes
    ----------
    session : tf.Session

    graph : tf.Graph

    is_training : tf.Tensor

    global_step : tf.Tensor

    loss : tf.Tensor

    train_step : tf.Operation

    from BaseModel:

    name : str - a model name

    config : dict - configuration parameters


    **Configuration**

    session : dict - `session parameters <https://www.tensorflow.org/api_docs/python/tf/Session#__init__>`_.

    loss - a loss function, might be one of:
        - short name (`'mse'`, `'ce'`, `'l1'`, `'cos'`, `'hinge'`, `'huber'`, `'logloss'`, `'dice'`)
        - a function name from `tf.losses <https://www.tensorflow.org/api_docs/python/tf/losses>`_
          (e.g. `'absolute_difference'` or `'sparse_softmax_cross_entropy'`)
        - callable

        Examples:

        - ``{'loss': 'mse'}``
        - ``{'loss': 'sigmoid_cross_entropy'}``
        - ``{'loss': tf.losses.huber_loss}``
        - ``{'loss': external_loss_fn}``

    decay - a learning rate decay algorithm might be defined in one of three formats:
        - name
        - tuple (name, args)
        - dict {'name': name, \**args}

        where name might be one of:

        - short name ('exp', 'invtime', 'naturalexp', 'const', 'poly')
        - a function name from `tf.train <https://www.tensorflow.org/api_docs/python/tf/train>`_
          (e.g. 'exponential_decay')
        - a callable

        Examples:

        - ``{'decay': 'exp'}``
        - ``{'decay': ('polynomial_decay', {'decay_steps':10000})}``
        - ``{'decay': {'name': tf.train.inverse_time_decay, 'decay_rate': .5}``

    optimizer - an optimizer might be defined in one of three formats:
            - name
            - tuple (name, args)
            - dict {'name': name, \**args}

            where name might be one of:

            - short name (e.g. 'Adam', 'Adagrad')
            - a function name from `tf.train <https://www.tensorflow.org/api_docs/python/tf/train>`_
              (e.g. 'FtlrOptimizer')
            - a callable

        Examples:

        - ``{'optimizer': 'Adam'}``
        - ``{'optimizer': ('Ftlr', {'learning_rate_power': 0})}``
        - ``{'optimizer': {'name': 'Adagrad', 'initial_accumulator_value': 0.01}``
        - ``{'optimizer': functools.partial(tf.train.MomentumOptimizer, momentum=0.95)}``
        - ``{'optimizer': some_optimizer_fn}``
    """

    def __init__(self, *args, **kwargs):
        self.session = kwargs.get('session', None)
        self.graph = tf.Graph() if self.session is None else self.session.graph
        self._graph_context = None
        self.is_training = None
        self.global_step = None
        self.loss = None
        self.train_step = None
        self._attrs = []

        super().__init__(*args, **kwargs)


    def __enter__(self):
        """ Enter the model graph context """
        self._graph_context = self.graph.as_default()
        return self._graph_context.__enter__()

    def __exit__(self, exception_type, exception_value, exception_traceback):
        """ Exit the model graph context """
        return self._graph_context.__exit__(exception_type, exception_value, exception_traceback)

    def _build(self, *args, **kwargs):
        """ Define a model architecture

        This method must be implemented in ancestor classes:
        inside it a tensorflow model must be defined (placeholders, layers, loss, etc)

        How to write your own _build method
        -----------------------------------
        1. Call `self._make_input()` or give proper names to all placeholders
           (you will need them later in `train` and `predict`)
        2. For dropout, batch norm, etc you might use a predefined `self.is_training` tensor.
        3. For learning rate decay and training control you might use a predefined `self.global_step` tensor.
        4. In many cases there is no need to write a loss function as it might be defined through config, e.g.
        5. However, for that to work you have to define operations with names `targets` and `predictions`.
           Their output tensors will be sent to a loss function.
        6. If you need to define your own loss function, use losses from `tf.losses` or call `tf.losses.add_loss(...)`
        7. In most cases there is no need to define an optimizer as well,
           since it might be defined through config, e.g.:
        8. If you need to use your own optimizer, assing `self.train_step` to the train step operation.
           Don't forget about UPDATE_OPS control dependency
           (see https://www.tensorflow.org/api_docs/python/tf/layers/batch_normalization)

        Notes
        -----
        This method is executed within a self.graph context
        """
        _ = args, kwargs

    def build(self, *args, **kwargs):
        """ Build the model

<<<<<<< HEAD
        1. Define is_training and global_step tensors
        2. Create input placeholders (see _make_inputs doc-string)
        3. Define a model architecture by calling self._build(*args, **kwargs)
        4. Create a loss function
        5. Create an optimizer and define a train step
        6. Set UPDATE_OPS control dependency on train step
           (see https://www.tensorflow.org/api_docs/python/tf/layers/batch_normalization)
        7. Create a tensorflow session
=======
        1. Define `is_training` and `global_step` tensors
        2. Define a model architecture by calling ``self._build(*args, **kwargs)``
        3. Create a loss function
        4. Create an optimizer and define a train step
        5. `Set UPDATE_OPS control dependency on train step
           <https://www.tensorflow.org/api_docs/python/tf/layers/batch_normalization>`_
        6. Create a tensorflow session
>>>>>>> b9a06f91
        """
        with self.graph.as_default():
            self.store_to_attr('is_training', tf.placeholder(tf.bool, name='is_training'))
            self.store_to_attr('global_step', tf.Variable(0, trainable=False, name='global_step'))

            input_dicts = self._make_inputs()
            self._build(*input_dicts)

            self._make_loss()
            self.store_to_attr('loss', tf.losses.get_total_loss())

            if self.train_step is None:
                optimizer = self._make_optimizer()

                update_ops = tf.get_collection(tf.GraphKeys.UPDATE_OPS)
                with tf.control_dependencies(update_ops):
                    self.store_to_attr('train_step', optimizer.minimize(self.loss, global_step=self.global_step))
            else:
                self.store_to_attr('train_step', self.train_step)

            session_config = self.get_from_config('session', {})
            self.session = tf.Session(**session_config)
            self.session.run(tf.global_variables_initializer())

    def _make_inputs(self):
        """ Make model input data using config

        In the config's inputs section it looks for names and creates placeholders required, as well as
        some typical transormations (like one-hot-encoding and reshaping).

        Parameters
        ----------
        names : a sequence of str - placeholder names

        Configuration
        -------------
        inputs : dict
            key : str - a placeholder name before reshaping and transformation
            values : dict or tuple - each input's config

        Input config:
        dtype : str or tf.DType (by default 'float32') - data type

        shape : int, tuple, list or None (default)
            a desired tensor shape which includes the number of channels/classes and doesn't include a batch size.

        data_format : str {'channels_first', 'channels_last'}
            The ordering of the dimensions in the inputs. Default is 'channels_last'.

        transform : str or callable
            if transform is 'ohe', one-hot encoding will be applied.
            The new axis is created at the last dimension if data_format is 'channels_last' or
            at the first dimension after a batch size otherwise.

        name : str
            a name for the transformed and reshaped tensor.

        If an input config is a tuple, it should contain all items exactly in the order shown above:
        dtype, shape, data_format, transform, name.
        If an item is None, the default value will be used instead.

        Returns
        -------
        None or dict - where key is a placeholder name and a value is a corresponding tensor after configuration

        Raises
        ------
        KeyError if there is any name missing in the config's input section

        Returns
        -------
        out : list of tf.Tensors
        """
        names = ('dtype', 'shape', 'data_format', 'transform', 'name')
        config = self.get_from_config('inputs') or {}
        config = copy1(config)
        output_before = dict()
        output_after = dict()

        defaults = dict(dtype='float32', data_format='channels_last')

        for input_name, input_config in config.items():
            if isinstance(input_config, (tuple, list)):
                input_config = input_config + type(input_config)([None for _ in names])
                input_config = input_config[:len(names)]
                input_config = dict(zip(names, input_config))
                input_config = dict((k, v) for k, v in input_config.items() if v is not None)
            input_config = {**defaults, **input_config}

            shape = input_config.get('shape')
            if isinstance(shape, int):
                input_config['shape'] = (shape,)

            dtype = input_config.get('dtype')
            tensor = tf.placeholder(dtype, name=input_name)
            output_before[input_name] = tensor
            tensor = self._make_transform(tensor, input_config)

            if isinstance(shape, (list, tuple)):
                tensor = tf.reshape(tensor, [-1] + list(shape))

            name = input_config.get('name')

            if name == input_name:
                raise ValueError('Placeholder "{}": name must not be the same as key'.format(name))

            if name is not None:
                tensor = tf.identity(tensor, name=name)

            output_after[input_name] = tensor

        output_before, output_after = [None if len(output) < 1 else output
                                       for output in [output_before, output_after]]

        return output_before, output_after

    def _make_transform(self, tensor, config):
        if config is not None:
            transform_name = config.get('transform')
            transform_dict = {'ohe': self._make_ohe}
            if isinstance(transform_name, str):
                tensor = transform_dict[transform_name](tensor, config)
            elif callable(transform_name):
                tensor = transform_name(tensor)
            elif transform_name is not None:
                raise ValueError("Unknown transform {}".format(transform_name))
        return tensor

    def _make_ohe(self, tensor, config):
        shape = config.get('shape')
        data_format = config.get('data_format')

        if data_format == 'channels_last':
            n_classes = shape[-1]
            axis = -1
        elif data_format == 'channels_first':
            n_classes = shape[0]
            axis = 1
        else:
            raise ValueError("data_format must be 'channels_last' or 'channels_first'",
                             "but '{}' was given".format(data_format))

        tensor = tf.one_hot(tensor, depth=n_classes, axis=axis)
        return tensor


    def _unpack_fn_from_config(self, param, default=None):
        par = self.get_from_config(param, default)

        if par is None:
            return None, None

        if isinstance(par, (tuple, list)):
            if len(par) == 0:
                par_name = None
            elif len(par) == 1:
                par_name, par_args = par[0], {}
            elif len(par) == 2:
                par_name, par_args = par
            else:
                par_name, par_args = par[0], par[1:]
        elif isinstance(par, dict):
            par = par.copy()
            par_name, par_args = par.pop('name', None), par
        else:
            par_name, par_args = par, {}

        return par_name, par_args

    def _make_loss(self):
        """ Return a loss function from config """
        loss = self.get_from_config("loss")
        if loss is None:
            if len(tf.losses.get_losses()) == 0:
                raise ValueError("Loss is not defined in the model %s" % self)
        elif isinstance(loss, str) and hasattr(tf.losses, loss):
            loss = getattr(tf.losses, loss)
        elif isinstance(loss, str):
            loss = LOSSES.get(re.sub('[-_ ]', '', loss).lower(), None)
        elif callable(loss):
            pass
        else:
            raise ValueError("Unknown loss", loss)

        if loss is not None:
            try:
                predictions = self.graph.get_tensor_by_name("predictions:0")
                targets = self.graph.get_tensor_by_name("targets:0")
            except KeyError:
                raise KeyError("Model %s does not have 'predictions' or 'targets' tensors" % self.name)
            else:
                tf.losses.add_loss(loss(targets, predictions))

    def _make_decay(self):
        decay_name, decay_args = self._unpack_fn_from_config('decay')

        if decay_name is None:
            pass
        elif callable(decay_name):
            pass
        elif isinstance(decay_name, str) and hasattr(tf.train, decay_name):
            decay_name = getattr(tf.train, decay_name)
        elif decay_name in DECAYS:
            decay_name = DECAYS.get(re.sub('[-_ ]', '', decay_name).lower(), None)
        else:
            raise ValueError("Unknown learning rate decay method", decay_name)

        return decay_name, decay_args

    def _make_optimizer(self):
        optimizer_name, optimizer_args = self._unpack_fn_from_config('optimizer', 'Adam')

        if callable(optimizer_name):
            pass
        elif isinstance(optimizer_name, str) and hasattr(tf.train, optimizer_name):
            optimizer_name = getattr(tf.train, optimizer_name)
        elif isinstance(optimizer_name, str) and hasattr(tf.train, optimizer_name + 'Optimizer'):
            optimizer_name = getattr(tf.train, optimizer_name + 'Optimizer')
        else:
            raise ValueError("Unknown optimizer", optimizer_name)

        decay_name, decay_args = self._make_decay()
        if decay_name is not None:
            optimizer_args['learning_rate'] = decay_name(**decay_args, global_step=self.global_step)

        optimizer = optimizer_name(**optimizer_args)

        return optimizer

    def get_number_of_trainable_vars(self):
        """ Return the number of trainable variable in the model graph """
        with self:
            arr = np.asarray([np.prod(self.get_shape(v)) for v in tf.trainable_variables()])
        return np.sum(arr)

    def num_channels(self, tensor_name):
        """ Return the number of channels (the length of the last dimension) in the tensor

        Parameters
        ----------
        tensor_name : str

        Returns
        -------
        number of channels : int

        Raises
        ------
        ValueError shape in tensor configuration isn't int, tuple or list
        """
        shape = self.get_from_config('inputs')[tensor_name].get('shape')
        if isinstance(shape, int):
            shape = (shape,)
        if isinstance(shape, (list, tuple)):
            data_format = self.get_from_config('inputs')[tensor_name].get('data_format', 'channels_last')
            channels_dim = -1 if data_format == "channels_last" or not data_format.startswith("NC") else 0
            return shape[channels_dim]
        else:
            raise ValueError('shape must be int, tuple or list but {} was given'.format(type(shape)))


    def spatial_dim(self, tensor_name):
        """ Return the tensor spatial  dimensionality (without channels dimension)

        Parameters
        ----------
        tensor_name : str

        Returns
        -------
        spatial dimension : int

        Raises
        ------
        ValueError shape in tensor configuration isn't int, tuple or list
        """
        shape = self.get_from_config('inputs')[tensor_name].get('shape')
        if isinstance(shape, int):
            shape = (shape,)
        if isinstance(shape, (list, tuple)):
            return len(shape) - 1
        else:
            raise ValueError('shape must be int, tuple or list but {} was given'.format(type(shape)))

    def data_format(self, tensor_name):
        """ Return the tensor data format (channels_last or channels_first)

        Parameters
        ----------
        tensor_name : str

        Returns
        -------
        data_format : str
        """
        return self.get_from_config('inputs')[tensor_name].get('data_format', 'channels_last')

    @staticmethod
    def batch_size(tensor):
        """ Return batch size (the length of the first dimension) of the input tensor

        Parameters
        ----------
        tensor : tf.Variable or tf.Tensor

        Returns
        -------
        batch size : int
        """
        return tensor.get_shape().as_list()[0]

    @staticmethod
    def get_shape(tensor):
        """ Return full shape of the input tensor

        Parameters
        ----------
        tensor : tf.Variable or tf.Tensor

        Returns
        -------
        shape : tuple of ints
        """
        return tensor.get_shape().as_list()

    def _map_name(self, name):
        if isinstance(name, str):
            if hasattr(self, name):
                return getattr(self, name)
            elif ':' in name:
                return name
            return name + ':0'
        return name

    def _fill_feed_dict(self, feed_dict=None, is_training=True):
        feed_dict = feed_dict or {}
        _feed_dict = {}
        for placeholder, value in feed_dict.items():
            placeholder = self._map_name(placeholder)
            value = self._map_name(value)
            _feed_dict.update({placeholder: value})
        if self.is_training not in _feed_dict:
            _feed_dict.update({self.is_training: is_training})
        return _feed_dict

    def _fill_fetches(self, fetches=None, default=None):
        fetches = fetches or default
        if isinstance(fetches, str):
            _fetches = self._map_name(fetches)
        elif isinstance(fetches, (tuple, list)):
            _fetches = []
            for fetch in fetches:
                _fetches.append(self._map_name(fetch))
        elif isinstance(fetches, dict):
            _fetches = dict()
            for key, fetch in fetches.items():
                _fetches.update({key: self._map_name(fetch)})
        else:
            _fetches = fetches
        return _fetches

    def train(self, fetches=None, feed_dict=None):   # pylint: disable=arguments-differ
        """ Train the model with the data provided

        Parameters
        ----------
        fetches : tuple, list
            `tf.Operation`s and `tf.Tensor`s to calculate
        feed_dict : dict
            input data, where key is a placeholder name and value is a numpy value

        Returns
        -------
        Calculated values of tensors in `fetches` in the same structure

        See also
        --------
        `Tensorflow Session run <https://www.tensorflow.org/api_docs/python/tf/Session#run>`_
        """
        with self.graph.as_default():
            _feed_dict = self._fill_feed_dict(feed_dict, is_training=True)
            if fetches is None:
                _fetches = tuple()
            else:
                _fetches = self._fill_fetches(fetches, default=None)
            _, output = self.session.run([self.train_step, _fetches], feed_dict=_feed_dict)
        return output

    def predict(self, fetches=None, feed_dict=None):      # pylint: disable=arguments-differ
        """ Get predictions on the data provided

        Parameters
        ----------
        fetches : tuple, list
            `tf.Operation`s and `tf.Tensor`s to calculate
        feed_dict : dict
            input data, where key is a placeholder name and value is a numpy value

        Returns
        -------
        Calculated values of tensors in `fetches` in the same structure

        Notes
        -----
        The only difference between `predict` and `train` is that `train` also executes a `train_step` operation
        which involves calculating and applying gradients and thus chainging model weights.

        See also
        --------
        `Tensorflow Session run <https://www.tensorflow.org/api_docs/python/tf/Session#run>`_
        """
        with self.graph.as_default():
            _feed_dict = self._fill_feed_dict(feed_dict, is_training=False)
            _fetches = self._fill_fetches(fetches, default='predictions')
            output = self.session.run(_fetches, _feed_dict)
        return output

    def save(self, path, *args, **kwargs):
        """ Save tensorflow model.

        Parameters
        ----------
        path : str
            a path to a directory where all model files will be stored

        Examples
        --------
        >>> tf_model = ResNet34()

        Now save the model

        >>> tf_model.save('/path/to/models/resnet34')

        The model will be saved to /path/to/models/resnet34
        """
        with self.graph.as_default():
            if not os.path.exists(path):
                os.makedirs(path)
            saver = tf.train.Saver()
            saver.save(self.session, os.path.join(path, 'model'), *args, global_step=self.global_step, **kwargs)
            with open(os.path.join(path, 'attrs.json'), 'w') as f:
                json.dump(self._attrs, f)

    def load(self, path, graph=None, checkpoint=None, *args, **kwargs):
        """ Load a tensorflow model from files

        Parameters
        ----------
        path : str
            a directory where a model is stored
        graph : str
            a filename for a metagraph file
        checkpoint : str
            a checkpoint file name or None to load the latest checkpoint

        Examples
        --------
        >>> tf_model = ResNet34(load=True)

        >>> tf_model.load('/path/to/models/resnet34')
        """
        _ = args, kwargs
        self.session = tf.Session()

        with self.session.as_default():
            if graph is None:
                graph_files = glob.glob(os.path.join(path, '*.meta'))
                graph_files = [os.path.splitext(os.path.basename(graph))[0] for graph in graph_files]
                all_steps = []
                for graph in graph_files:
                    try:
                        step = int(graph.split('-')[-1])
                    except ValueError:
                        pass
                    else:
                        all_steps.append(step)
                graph = '-'.join(['model', str(max(all_steps))]) + '.meta'

            graph_path = os.path.join(path, graph)
            saver = tf.train.import_meta_graph(graph_path)

            if checkpoint is None:
                checkpoint_path = tf.train.latest_checkpoint(path)
            else:
                checkpoint_path = os.path.join(path, checkpoint)

            saver.restore(self.session, checkpoint_path)
            self.graph = self.session.graph

        with open(os.path.join(path, 'attrs.json'), 'r') as json_file:
            self._attrs = json.load(json_file)
        with self.graph.as_default():
            for attr, graph_item in zip(self._attrs, tf.get_collection('attrs')):
                setattr(self, attr, graph_item)

    def store_to_attr(self, attr, graph_item):
        """ Make a graph item (variable or operation) accessible as a model attribute """
        with self.graph.as_default():
            setattr(self, attr, graph_item)
            self._attrs.append(attr)
            tf.get_collection_ref('attrs').append(graph_item)<|MERGE_RESOLUTION|>--- conflicted
+++ resolved
@@ -169,7 +169,6 @@
     def build(self, *args, **kwargs):
         """ Build the model
 
-<<<<<<< HEAD
         1. Define is_training and global_step tensors
         2. Create input placeholders (see _make_inputs doc-string)
         3. Define a model architecture by calling self._build(*args, **kwargs)
@@ -178,15 +177,6 @@
         6. Set UPDATE_OPS control dependency on train step
            (see https://www.tensorflow.org/api_docs/python/tf/layers/batch_normalization)
         7. Create a tensorflow session
-=======
-        1. Define `is_training` and `global_step` tensors
-        2. Define a model architecture by calling ``self._build(*args, **kwargs)``
-        3. Create a loss function
-        4. Create an optimizer and define a train step
-        5. `Set UPDATE_OPS control dependency on train step
-           <https://www.tensorflow.org/api_docs/python/tf/layers/batch_normalization>`_
-        6. Create a tensorflow session
->>>>>>> b9a06f91
         """
         with self.graph.as_default():
             self.store_to_attr('is_training', tf.placeholder(tf.bool, name='is_training'))
