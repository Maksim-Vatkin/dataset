""" Chaurasia A., Culurciello E. "`LinkNet: Exploiting Encoder Representations for Efficient Semantic Segmentation
<https://arxiv.org/abs/1707.03718>`_"
"""
import tensorflow as tf
import numpy as np

from .layers import conv_block
from . import TFModel
from .resnet import ResNet


class LinkNet(TFModel):
    """ LinkNet

    **Configuration**

    inputs : dict
        dict with keys 'images' and 'masks' (see :meth:`._make_inputs`)

    body : dict
        num_blocks : int
            number of downsampling/upsampling blocks (default=4)

        filters : list of int
            number of filters in each block (default=[64, 128, 256, 512])

    head : dict
        num_classes : int
            number of semantic classes
    """
    @classmethod
    def default_config(cls):
        config = TFModel.default_config()

        filters = 64   # number of filters in the first block

        config['input_block'].update(dict(layout='cnap', filters=filters, kernel_size=7, strides=2,
                                          pool_size=3, pool_strides=2))
        config['body']['num_blocks'] = 4
        config['body']['filters'] = 2 ** np.arange(config['body']['num_blocks']) * filters
        config['body']['upsample'] = dict(layout='tna', factor=2, kernel_size=3)

        config['head']['filters'] = filters // 2
        config['head']['upsample1'] = dict(layout='tna cna', factor=2, kernel_size=3, strides=[2, 1])
        config['head']['upsample2'] = dict(layout='t', factor=2)
        config['loss'] = 'ce'

        return config

    def build_config(self, names=None):
        config = super().build_config(names)
        config['head']['num_classes'] = self.num_classes('targets')
        config['head']['targets'] = self.targets
        return config

    @classmethod
    def body(cls, inputs, name='body', **kwargs):
        """ LinkNet body

        Parameters
        ----------
        inputs : tf.Tensor
            input tensor
        name : str
            scope name

        Returns
        -------
        tf.Tensor
        """
        kwargs = cls.fill_params('body', **kwargs)
        filters = kwargs.pop('filters')

        with tf.variable_scope(name):
            x = inputs
            encoder_outputs = []
            for i, ifilters in enumerate(filters):
                x = cls.encoder_block(x, filters=ifilters, name='encoder-'+str(i), **kwargs)
                encoder_outputs.append(x)

            for i, ifilters in enumerate(filters[::-1][1:]):
                x = cls.decoder_block(x, filters=ifilters, name='decoder-'+str(i), **kwargs)
                x = cls.crop(x, encoder_outputs[-i-2], data_format=kwargs.get('data_format'))
                x = tf.add(x, encoder_outputs[-2-i])
            x = cls.decoder_block(x, filters[0], 'decoder-'+str(i+1), **kwargs)
            x = cls.crop(x, inputs, data_format=kwargs.get('data_format'))

        return x

    @classmethod
    def encoder_block(cls, inputs, filters, name, **kwargs):
        """ Two ResNet blocks of two 3x3 convolution + shortcut

        Parameters
        ----------
        inputs : tf.Tensor
            input tensor
        filters : int
            number of output filters
        name : str
            scope name

        Returns
        -------
        tf.Tensor
        """
        return ResNet.double_block(inputs, filters=filters, name=name, downsample=True, **kwargs)

    @classmethod
    def decoder_block(cls, inputs, filters, name, **kwargs):
        """ 1x1 convolution, 3x3 transposed convolution with stride=2 and 1x1 convolution

        Parameters
        ----------
        inputs : tf.Tensor
            input tensor
        filters : int
            number of output filters
        name : str
            scope name

        Returns
        -------
        tf.Tensor
        """
<<<<<<< HEAD
        num_filters = cls.get_num_channels(inputs, kwargs.get('data_format')) // 4
        return conv_block(inputs, 'cna tna cna', [num_filters, num_filters, filters], [1, 3, 1],
                          name=name, strides=[1, 2, 1], **kwargs)
=======
        upsample_args = cls.pop('upsample', kwargs)

        num_filters = cls.num_channels(inputs, kwargs.get('data_format')) // 4
        with tf.variable_scope(name):
            x = conv_block(inputs, 'cna', num_filters, kernel_size=1, name='conv_pre', **kwargs)
            x = cls.upsample(x, filters=num_filters, name='upsample', **upsample_args)
            x = conv_block(x, 'cna', filters, kernel_size=1, name='conv_post', **kwargs)
        return x
>>>>>>> ecf27efa

    @classmethod
    def head(cls, inputs, targets, num_classes, name='head', **kwargs):
        """ 3x3 transposed convolution, 3x3 convolution and 2x2 transposed convolution

        Parameters
        ----------
        inputs : tf.Tensor
            input tensor
        targets : tf.Tensor
            target tensor
        num_classes : int
            number of classes (and number of filters in the last convolution)
        name : str
            scope name

        Returns
        -------
        tf.Tensor
        """
        kwargs = cls.fill_params('head', **kwargs)
        filters = kwargs.pop('filters')
        upsample1_args = cls.pop('upsample1', kwargs)
        upsample2_args = cls.pop('upsample2', kwargs)

        with tf.variable_scope(name):
            x = cls.upsample(inputs, filters=filters, name='upsample1', **upsample1_args, **kwargs)
            x = cls.upsample(x, filters=num_classes, name='upsample2', **upsample2_args, **kwargs)
            x = cls.crop(x, targets, data_format=kwargs.get('data_format'))
        return x<|MERGE_RESOLUTION|>--- conflicted
+++ resolved
@@ -123,11 +123,6 @@
         -------
         tf.Tensor
         """
-<<<<<<< HEAD
-        num_filters = cls.get_num_channels(inputs, kwargs.get('data_format')) // 4
-        return conv_block(inputs, 'cna tna cna', [num_filters, num_filters, filters], [1, 3, 1],
-                          name=name, strides=[1, 2, 1], **kwargs)
-=======
         upsample_args = cls.pop('upsample', kwargs)
 
         num_filters = cls.num_channels(inputs, kwargs.get('data_format')) // 4
@@ -136,7 +131,6 @@
             x = cls.upsample(x, filters=num_filters, name='upsample', **upsample_args)
             x = conv_block(x, 'cna', filters, kernel_size=1, name='conv_post', **kwargs)
         return x
->>>>>>> ecf27efa
 
     @classmethod
     def head(cls, inputs, targets, num_classes, name='head', **kwargs):
